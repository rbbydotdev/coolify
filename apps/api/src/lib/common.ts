import { exec } from 'node:child_process'
import util from 'util';
import fs from 'fs/promises';
import yaml from 'js-yaml';
import forge from 'node-forge';
import { uniqueNamesGenerator, adjectives, colors, animals } from 'unique-names-generator';
import type { Config } from 'unique-names-generator';
import generator from 'generate-password';
import crypto from 'crypto';
import { promises as dns } from 'dns';
import { PrismaClient } from '@prisma/client';
import cuid from 'cuid';
import os from 'os';
import sshConfig from 'ssh-config'

import { checkContainer, removeContainer } from './docker';
import { day } from './dayjs';
import * as serviceFields from './services/serviceFields'
import { saveBuildLog } from './buildPacks/common';
import { scheduler } from './scheduler';
import { supportedServiceTypesAndVersions } from './services/supportedVersions';
import { includeServices } from './services/common';

export const version = '3.9.2';
export const isDev = process.env.NODE_ENV === 'development';

const algorithm = 'aes-256-ctr';
const customConfig: Config = {
	dictionaries: [adjectives, colors, animals],
	style: 'capital',
	separator: ' ',
	length: 3
};

export const defaultProxyImage = `coolify-haproxy-alpine:latest`;
export const defaultProxyImageTcp = `coolify-haproxy-tcp-alpine:latest`;
export const defaultProxyImageHttp = `coolify-haproxy-http-alpine:latest`;
export const defaultTraefikImage = `traefik:v2.8`;
export function getAPIUrl() {
	if (process.env.GITPOD_WORKSPACE_URL) {
		const { href } = new URL(process.env.GITPOD_WORKSPACE_URL)
		const newURL = href.replace('https://', 'https://3001-').replace(/\/$/, '')
		return newURL
	}
	if (process.env.CODESANDBOX_HOST) {
		return `https://${process.env.CODESANDBOX_HOST.replace(/\$PORT/, '3001')}`
	}
	return isDev ? 'http://localhost:3001' : 'http://localhost:3000';
}

export function getUIUrl() {
	if (process.env.GITPOD_WORKSPACE_URL) {
		const { href } = new URL(process.env.GITPOD_WORKSPACE_URL)
		const newURL = href.replace('https://', 'https://3000-').replace(/\/$/, '')
		return newURL
	}
	if (process.env.CODESANDBOX_HOST) {
		return `https://${process.env.CODESANDBOX_HOST.replace(/\$PORT/, '3000')}`
	}
	return 'http://localhost:3000';
}

const mainTraefikEndpoint = isDev
	? `${getAPIUrl()}/webhooks/traefik/main.json`
	: 'http://coolify:3000/webhooks/traefik/main.json';

const otherTraefikEndpoint = isDev
	? `${getAPIUrl()}/webhooks/traefik/other.json`
	: 'http://coolify:3000/webhooks/traefik/other.json';


export const uniqueName = (): string => uniqueNamesGenerator(customConfig);
export const asyncExecShell = util.promisify(exec);
export const asyncExecShellStream = async ({ debug, buildId, applicationId, command, engine }: { debug: boolean, buildId: string, applicationId: string, command: string, engine: string }) => {
	return await new Promise(async (resolve, reject) => {
		const { execaCommand } = await import('execa')
		const subprocess = execaCommand(command, { env: { DOCKER_BUILDKIT: "1", DOCKER_HOST: engine } })
		if (debug) {
			subprocess.stdout.on('data', async (data) => {
				const stdout = data.toString();
				const array = stdout.split('\n')
				for (const line of array) {
					if (line !== '\n' && line !== '') {
						await saveBuildLog({
							line: `${line.replace('\n', '')}`,
							buildId,
							applicationId
						});
					}
				}
			})
			subprocess.stderr.on('data', async (data) => {
				const stderr = data.toString();
				const array = stderr.split('\n')
				for (const line of array) {
					if (line !== '\n' && line !== '') {
						await saveBuildLog({
							line: `${line.replace('\n', '')}`,
							buildId,
							applicationId
						});
					}
				}
			})
		}
		subprocess.on('exit', async (code) => {
			await asyncSleep(1000);
			if (code === 0) {
				resolve(code)
			} else {
				reject(code)
			}
		})
	})
}

export const asyncSleep = (delay: number): Promise<unknown> =>
	new Promise((resolve) => setTimeout(resolve, delay));
export const prisma = new PrismaClient({
	errorFormat: 'minimal',
	// log: [
	// 	{
	// 	  emit: 'event',
	// 	  level: 'query',
	// 	},
	// 	{
	// 	  emit: 'stdout',
	// 	  level: 'error',
	// 	},
	// 	{
	// 	  emit: 'stdout',
	// 	  level: 'info',
	// 	},
	// 	{
	// 	  emit: 'stdout',
	// 	  level: 'warn',
	// 	},
	//   ],
});

// prisma.$on('query', (e) => {
// console.log({e})
// console.log('Query: ' + e.query)
// console.log('Params: ' + e.params)
// console.log('Duration: ' + e.duration + 'ms')
//   })
export const base64Encode = (text: string): string => {
	return Buffer.from(text).toString('base64');
};
export const base64Decode = (text: string): string => {
	return Buffer.from(text, 'base64').toString('ascii');
};
export const decrypt = (hashString: string) => {
	if (hashString) {
		try {
			const hash = JSON.parse(hashString);
			const decipher = crypto.createDecipheriv(
				algorithm,
				process.env['COOLIFY_SECRET_KEY'],
				Buffer.from(hash.iv, 'hex')
			);
			const decrpyted = Buffer.concat([
				decipher.update(Buffer.from(hash.content, 'hex')),
				decipher.final()
			]);
			return decrpyted.toString();
		} catch (error) {
			console.log({ decryptionError: error.message })
			return hashString
		}

	}
};
export const encrypt = (text: string) => {
	if (text) {
		const iv = crypto.randomBytes(16);
		const cipher = crypto.createCipheriv(algorithm, process.env['COOLIFY_SECRET_KEY'], iv);
		const encrypted = Buffer.concat([cipher.update(text), cipher.final()]);
		return JSON.stringify({
			iv: iv.toString('hex'),
			content: encrypted.toString('hex')
		});
	}
};



export async function checkDoubleBranch(branch: string, projectId: number): Promise<boolean> {
	const applications = await prisma.application.findMany({ where: { branch, projectId } });
	return applications.length > 1;
}
export async function isDNSValid(hostname: any, domain: string): Promise<any> {
	const { isIP } = await import('is-ip');
	const { DNSServers } = await listSettings();
	if (DNSServers) {
		dns.setServers([DNSServers]);
	}
	let resolves = [];
	try {
		if (isIP(hostname)) {
			resolves = [hostname];
		} else {
			resolves = await dns.resolve4(hostname);
		}
	} catch (error) {
		throw 'Invalid DNS.'
	}

	try {
		let ipDomainFound = false;
		const dnsResolve = await dns.resolve4(domain);
		if (dnsResolve.length > 0) {
			for (const ip of dnsResolve) {
				if (resolves.includes(ip)) {
					ipDomainFound = true;
				}
			}
		}
		if (!ipDomainFound) throw false;
	} catch (error) {
		throw 'DNS not set'
	}
}


export function getDomain(domain: string): string {
	return domain?.replace('https://', '').replace('http://', '');
}

export async function isDomainConfigured({
	id,
	fqdn,
	checkOwn = false,
	remoteIpAddress = undefined
}: {
	id: string;
	fqdn: string;
	checkOwn?: boolean;
	remoteIpAddress?: string;
}): Promise<boolean> {
	const domain = getDomain(fqdn);
	const nakedDomain = domain.replace('www.', '');
	const foundApp = await prisma.application.findFirst({
		where: {
			OR: [
				{ fqdn: { endsWith: `//${nakedDomain}` } },
				{ fqdn: { endsWith: `//www.${nakedDomain}` } }
			],
			id: { not: id },
			destinationDocker: {
				remoteIpAddress,
			}
		},
		select: { fqdn: true }
	});
	const foundService = await prisma.service.findFirst({
		where: {
			OR: [
				{ fqdn: { endsWith: `//${nakedDomain}` } },
				{ fqdn: { endsWith: `//www.${nakedDomain}` } },
				{ minio: { apiFqdn: { endsWith: `//${nakedDomain}` } } },
				{ minio: { apiFqdn: { endsWith: `//www.${nakedDomain}` } } }
			],
			id: { not: checkOwn ? undefined : id },
			destinationDocker: {
				remoteIpAddress
			}
		},
		select: { fqdn: true }
	});

	const coolifyFqdn = await prisma.setting.findFirst({
		where: {
			OR: [
				{ fqdn: { endsWith: `//${nakedDomain}` } },
				{ fqdn: { endsWith: `//www.${nakedDomain}` } }
			],
			id: { not: id }
		},
		select: { fqdn: true }
	});
	return !!(foundApp || foundService || coolifyFqdn);
}

export async function getContainerUsage(dockerId: string, container: string): Promise<any> {
	try {
		const { stdout } = await executeDockerCmd({ dockerId, command: `docker container stats ${container} --no-stream --no-trunc --format "{{json .}}"` })
		return JSON.parse(stdout);
	} catch (err) {
		return {
			MemUsage: 0,
			CPUPerc: 0,
			NetIO: 0
		};
	}
}

export async function checkDomainsIsValidInDNS({ hostname, fqdn, dualCerts }): Promise<any> {
	const { isIP } = await import('is-ip');
	const domain = getDomain(fqdn);
	const domainDualCert = domain.includes('www.') ? domain.replace('www.', '') : `www.${domain}`;

	const { DNSServers } = await listSettings();
	if (DNSServers) {
		dns.setServers([DNSServers]);
	}

	let resolves = [];
	try {
		if (isIP(hostname)) {
			resolves = [hostname];
		} else {
			resolves = await dns.resolve4(hostname);
		}
	} catch (error) {
		throw { status: 500, message: `Could not determine IP address for ${hostname}.` }
	}

	if (dualCerts) {
		try {
			const ipDomain = await dns.resolve4(domain);
			const ipDomainDualCert = await dns.resolve4(domainDualCert);

			let ipDomainFound = false;
			let ipDomainDualCertFound = false;

			for (const ip of ipDomain) {
				if (resolves.includes(ip)) {
					ipDomainFound = true;
				}
			}
			for (const ip of ipDomainDualCert) {
				if (resolves.includes(ip)) {
					ipDomainDualCertFound = true;
				}
			}
			if (ipDomainFound && ipDomainDualCertFound) return { status: 200 };
			throw { status: 500, message: `DNS not set correctly or propogated.<br>Please check your DNS settings.` }
		} catch (error) {
			throw { status: 500, message: `DNS not set correctly or propogated.<br>Please check your DNS settings.` }
		}
	} else {
		try {
			const ipDomain = await dns.resolve4(domain);
			let ipDomainFound = false;
			for (const ip of ipDomain) {
				if (resolves.includes(ip)) {
					ipDomainFound = true;
				}
			}
			if (ipDomainFound) return { status: 200 };
			throw { status: 500, message: `DNS not set correctly or propogated.<br>Please check your DNS settings.` }
		} catch (error) {
			throw { status: 500, message: `DNS not set correctly or propogated.<br>Please check your DNS settings.` }
		}
	}
}
export function generateTimestamp(): string {
	return `${day().format('HH:mm:ss.SSS')}`;
}

export async function listServicesWithIncludes(): Promise<any> {
	return await prisma.service.findMany({
		include: includeServices,
		orderBy: { createdAt: 'desc' }
	});
}

export const supportedDatabaseTypesAndVersions = [
	{
		name: 'mongodb',
		fancyName: 'MongoDB',
		baseImage: 'bitnami/mongodb',
		baseImageARM: 'mongo',
		versions: ['5.0', '4.4', '4.2'],
		versionsARM: ['5.0', '4.4', '4.2']
	},
	{
		name: 'mysql',
		fancyName: 'MySQL',
		baseImage: 'bitnami/mysql',
		baseImageARM: 'mysql',
		versions: ['8.0', '5.7'],
		versionsARM: ['8.0', '5.7']
	},
	{
		name: 'mariadb',
		fancyName: 'MariaDB',
		baseImage: 'bitnami/mariadb',
		baseImageARM: 'mariadb',
		versions: ['10.8', '10.7', '10.6', '10.5', '10.4', '10.3', '10.2'],
		versionsARM: ['10.8', '10.7', '10.6', '10.5', '10.4', '10.3', '10.2']
	},
	{
		name: 'postgresql',
		fancyName: 'PostgreSQL',
		baseImage: 'bitnami/postgresql',
		baseImageARM: 'postgres',
		versions: ['14.5.0', '13.8.0', '12.12.0', '11.17.0', '10.22.0'],
		versionsARM: ['14.5', '13.8', '12.12', '11.17', '10.22']
	},
	{
		name: 'redis',
		fancyName: 'Redis',
		baseImage: 'bitnami/redis',
		baseImageARM: 'redis',
		versions: ['7.0', '6.2', '6.0', '5.0'],
		versionsARM: ['7.0', '6.2', '6.0', '5.0']
	},
<<<<<<< HEAD
	{ name: 'couchdb', fancyName: 'CouchDB', baseImage: 'bitnami/couchdb', versions: ['3.2.1'] },
	{
		name: 'edgedb',
		fancyName: 'EdgeDB',
		baseImage: 'edgedb/edgedb',
		versions: ['2.0', '1.4']
=======
	{
		name: 'couchdb',
		fancyName: 'CouchDB',
		baseImage: 'bitnami/couchdb',
		baseImageARM: 'couchdb',
		versions: ['3.2.2', '3.1.2', '2.3.1'],
		versionsARM: ['3.2.2', '3.1.2', '2.3.1']
>>>>>>> 0078574e
	}
];

export async function getFreeSSHLocalPort(id: string): Promise<number | boolean> {
	const { default: isReachable } = await import('is-port-reachable');
	const { remoteIpAddress, sshLocalPort } = await prisma.destinationDocker.findUnique({ where: { id } })
	if (sshLocalPort) {
		return Number(sshLocalPort)
	}

	const data = await prisma.setting.findFirst();
	const { minPort, maxPort } = data;

	const ports = await prisma.destinationDocker.findMany({ where: { sshLocalPort: { not: null }, remoteIpAddress: { not: remoteIpAddress } } })

	const alreadyConfigured = await prisma.destinationDocker.findFirst({
		where: {
			remoteIpAddress, id: { not: id }, sshLocalPort: { not: null }
		}
	})
	if (alreadyConfigured?.sshLocalPort) {
		await prisma.destinationDocker.update({ where: { id }, data: { sshLocalPort: alreadyConfigured.sshLocalPort } })
		return Number(alreadyConfigured.sshLocalPort)
	}
	const range = generateRangeArray(minPort, maxPort)
	const availablePorts = range.filter(port => !ports.map(p => p.sshLocalPort).includes(port))
	for (const port of availablePorts) {
		const found = await isReachable(port, { host: 'localhost' })
		if (!found) {
			await prisma.destinationDocker.update({ where: { id }, data: { sshLocalPort: Number(port) } })
			return Number(port)
		}
	}
	return false
}

export async function createRemoteEngineConfiguration(id: string) {
	const homedir = os.homedir();
	const sshKeyFile = `/tmp/id_rsa-${id}`
	const localPort = await getFreeSSHLocalPort(id);
	const { sshKey: { privateKey }, remoteIpAddress, remotePort, remoteUser } = await prisma.destinationDocker.findFirst({ where: { id }, include: { sshKey: true } })
	await fs.writeFile(sshKeyFile, decrypt(privateKey) + '\n', { encoding: 'utf8', mode: 400 })
	// Needed for remote docker compose
	const { stdout: numberOfSSHAgentsRunning } = await asyncExecShell(`ps ax | grep [s]sh-agent | grep coolify-ssh-agent.pid | grep -v grep | wc -l`)
	if (numberOfSSHAgentsRunning !== '' && Number(numberOfSSHAgentsRunning.trim()) == 0) {
		try {
			await fs.stat(`/tmp/coolify-ssh-agent.pid`)
			await fs.rm(`/tmp/coolify-ssh-agent.pid`)
		} catch (error) { }
		await asyncExecShell(`eval $(ssh-agent -sa /tmp/coolify-ssh-agent.pid)`)
	}
	await asyncExecShell(`SSH_AUTH_SOCK=/tmp/coolify-ssh-agent.pid ssh-add -q ${sshKeyFile}`)

	const { stdout: numberOfSSHTunnelsRunning } = await asyncExecShell(`ps ax | grep 'ssh -F /dev/null -o StrictHostKeyChecking no -fNL ${localPort}:localhost:${remotePort}' | grep -v grep | wc -l`)
	if (numberOfSSHTunnelsRunning !== '' && Number(numberOfSSHTunnelsRunning.trim()) == 0) {
		try {
			await asyncExecShell(`SSH_AUTH_SOCK=/tmp/coolify-ssh-agent.pid ssh -F /dev/null -o "StrictHostKeyChecking no" -fNL ${localPort}:localhost:${remotePort} ${remoteUser}@${remoteIpAddress}`)
		} catch (error) { }

	}
	const config = sshConfig.parse('')
	const found = config.find({ Host: remoteIpAddress })
	if (!found) {
		config.append({
			Host: remoteIpAddress,
			Hostname: 'localhost',
			Port: localPort.toString(),
			User: remoteUser,
			IdentityFile: sshKeyFile,
			StrictHostKeyChecking: 'no'
		})
	}
	try {
		await fs.stat(`${homedir}/.ssh/`)
	} catch (error) {
		await fs.mkdir(`${homedir}/.ssh/`)
	}
	return await fs.writeFile(`${homedir}/.ssh/config`, sshConfig.stringify(config))
}
export async function executeDockerCmd({ debug, buildId, applicationId, dockerId, command }: { debug?: boolean, buildId?: string, applicationId?: string, dockerId: string, command: string }): Promise<any> {
	let { remoteEngine, remoteIpAddress, engine } = await prisma.destinationDocker.findUnique({ where: { id: dockerId } })
	if (remoteEngine) {
		await createRemoteEngineConfiguration(dockerId)
		engine = `ssh://${remoteIpAddress}`
	} else {
		engine = 'unix:///var/run/docker.sock'
	}
	if (process.env.CODESANDBOX_HOST) {
		if (command.startsWith('docker compose')) {
			command = command.replace(/docker compose/gi, 'docker-compose')
		}
	}
	if (command.startsWith(`docker build --progress plain`)) {
		return await asyncExecShellStream({ debug, buildId, applicationId, command, engine });
	}
	return await asyncExecShell(
		`DOCKER_BUILDKIT=1 DOCKER_HOST="${engine}" ${command}`
	);

}
export async function startTraefikProxy(id: string): Promise<void> {
	const { engine, network, remoteEngine, remoteIpAddress } = await prisma.destinationDocker.findUnique({ where: { id } })
	const found = await checkContainer({ dockerId: id, container: 'coolify-proxy', remove: true });
	const { id: settingsId, ipv4, ipv6 } = await listSettings();

	if (!found) {
		const { stdout: coolifyNetwork } = await executeDockerCmd({ dockerId: id, command: `docker network ls --filter 'name=coolify-infra' --no-trunc --format "{{json .}}"` })

		if (!coolifyNetwork) {
			await executeDockerCmd({ dockerId: id, command: `docker network create --attachable coolify-infra` })
		}
		const { stdout: Config } = await executeDockerCmd({ dockerId: id, command: `docker network inspect ${network} --format '{{json .IPAM.Config }}'` })
		const ip = JSON.parse(Config)[0].Gateway;
		let traefikUrl = mainTraefikEndpoint
		if (remoteEngine) {
			let ip = null
			if (isDev) {
				ip = getAPIUrl()
			} else {
				ip = `http://${ipv4 || ipv6}:3000`
			}
			traefikUrl = `${ip}/webhooks/traefik/remote/${id}`
		}
		await executeDockerCmd({
			dockerId: id,
			command: `docker run --restart always \
			--add-host 'host.docker.internal:host-gateway' \
			${ip ? `--add-host 'host.docker.internal:${ip}'` : ''} \
			-v coolify-traefik-letsencrypt:/etc/traefik/acme \
			-v /var/run/docker.sock:/var/run/docker.sock \
			--network coolify-infra \
			-p "80:80" \
			-p "443:443" \
			--name coolify-proxy \
			-d ${defaultTraefikImage} \
			--entrypoints.web.address=:80 \
			--entrypoints.web.forwardedHeaders.insecure=true \
			--entrypoints.websecure.address=:443 \
			--entrypoints.websecure.forwardedHeaders.insecure=true \
			--providers.docker=true \
			--providers.docker.exposedbydefault=false \
			--providers.http.endpoint=${traefikUrl} \
			--providers.http.pollTimeout=5s \
			--certificatesresolvers.letsencrypt.acme.httpchallenge=true \
			--certificatesresolvers.letsencrypt.acme.storage=/etc/traefik/acme/acme.json \
			--certificatesresolvers.letsencrypt.acme.httpchallenge.entrypoint=web \
			--log.level=error`
		})
		await prisma.setting.update({ where: { id: settingsId }, data: { proxyHash: null } });
		await prisma.destinationDocker.update({
			where: { id },
			data: { isCoolifyProxyUsed: true }
		});
	}
	// Configure networks for local docker engine
	if (engine) {
		const destinations = await prisma.destinationDocker.findMany({ where: { engine } });
		for (const destination of destinations) {
			await configureNetworkTraefikProxy(destination);
		}
	}
	// Configure networks for remote docker engine
	if (remoteEngine) {
		const destinations = await prisma.destinationDocker.findMany({ where: { remoteIpAddress } });
		for (const destination of destinations) {
			await configureNetworkTraefikProxy(destination);
		}
	}
}

export async function configureNetworkTraefikProxy(destination: any): Promise<void> {
	const { id } = destination
	const { stdout: networks } = await executeDockerCmd({
		dockerId: id,
		command:
			`docker ps -a --filter name=coolify-proxy --format '{{json .Networks}}'`
	});
	const configuredNetworks = networks.replace(/"/g, '').replace('\n', '').split(',');
	if (!configuredNetworks.includes(destination.network)) {
		await executeDockerCmd({ dockerId: destination.id, command: `docker network connect ${destination.network} coolify-proxy` })
	}
}

export async function stopTraefikProxy(
	id: string
): Promise<{ stdout: string; stderr: string } | Error> {
	const found = await checkContainer({ dockerId: id, container: 'coolify-proxy' });
	await prisma.destinationDocker.update({
		where: { id },
		data: { isCoolifyProxyUsed: false }
	});
	const { id: settingsId } = await prisma.setting.findFirst({});
	await prisma.setting.update({ where: { id: settingsId }, data: { proxyHash: null } });
	try {
		if (found) {
			await executeDockerCmd({
				dockerId: id,
				command:
					`docker stop -t 0 coolify-proxy && docker rm coolify-proxy`
			});

		}
	} catch (error) {
		return error;
	}
}

export async function listSettings(): Promise<any> {
	const settings = await prisma.setting.findFirst({});
	if (settings.proxyPassword) settings.proxyPassword = decrypt(settings.proxyPassword);
	return settings;
}


export function generatePassword({ length = 24, symbols = false, isHex = false }: { length?: number, symbols?: boolean, isHex?: boolean } | null): string {
	if (isHex) {
		return crypto.randomBytes(length).toString("hex");
	}
	const password = generator.generate({
		length,
		numbers: true,
		strict: true,
		symbols
	});

	return password;
}

export function generateDatabaseConfiguration(database: any, arch: string):
	| {
		volume: string;
		image: string;
		command?: string;
		ulimits: Record<string, unknown>;
		privatePort: number;
		environmentVariables: {
			MYSQL_DATABASE: string;
			MYSQL_PASSWORD: string;
			MYSQL_ROOT_USER: string;
			MYSQL_USER: string;
			MYSQL_ROOT_PASSWORD: string;
		};
	}
	| {
		volume: string;
		image: string;
		command?: string;
		ulimits: Record<string, unknown>;
		privatePort: number;
		environmentVariables: {
			MONGO_INITDB_ROOT_USERNAME?: string;
			MONGO_INITDB_ROOT_PASSWORD?: string;
			MONGODB_ROOT_USER?: string;
			MONGODB_ROOT_PASSWORD?: string;
		};
	}
	| {
		volume: string;
		image: string;
		command?: string;
		ulimits: Record<string, unknown>;
		privatePort: number;
		environmentVariables: {
			MARIADB_ROOT_USER: string;
			MARIADB_ROOT_PASSWORD: string;
			MARIADB_USER: string;
			MARIADB_PASSWORD: string;
			MARIADB_DATABASE: string;
		};
	}
	| {
		volume: string;
		image: string;
		command?: string;
		ulimits: Record<string, unknown>;
		privatePort: number;
		environmentVariables: {
			POSTGRESQL_POSTGRES_PASSWORD: string;
			POSTGRESQL_USERNAME: string;
			POSTGRESQL_PASSWORD: string;
			POSTGRESQL_DATABASE: string;
		};
	}
	| {
		volume: string;
		image: string;
		command?: string;
		ulimits: Record<string, unknown>;
		privatePort: number;
		environmentVariables: {
			POSTGRES_USER: string;
			POSTGRES_PASSWORD: string;
			POSTGRES_DB: string;
		};
	}
	| {
		volume: string;
		image: string;
		command?: string;
		ulimits: Record<string, unknown>;
		privatePort: number;
		environmentVariables: {
			REDIS_AOF_ENABLED: string;
			REDIS_PASSWORD: string;
		};
	}
	| {
		volume: string;
		image: string;
		command?: string;
		ulimits: Record<string, unknown>;
		privatePort: number;
		environmentVariables: {
			COUCHDB_PASSWORD: string;
			COUCHDB_USER: string;
		};
	} 
	| {
		volume: string;
		image: string;
		ulimits: Record<string, unknown>;
		privatePort: number;
		environmentVariables: {
		  EDGEDB_SERVER_PASSWORD: string;
		  EDGEDB_SERVER_USER: string;
		  EDGEDB_SERVER_DATABASE: string;
		  EDGEDB_SERVER_SECURITY: string;
		};
	} {
	const {
		id,
		dbUser,
		dbUserPassword,
		rootUser,
		rootUserPassword,
		defaultDatabase,
		version,
		type,
		settings: { appendOnly }
	} = database;
	const baseImage = getDatabaseImage(type, arch);
	if (type === 'mysql') {
		const configuration = {
			privatePort: 3306,
			environmentVariables: {
				MYSQL_USER: dbUser,
				MYSQL_PASSWORD: dbUserPassword,
				MYSQL_ROOT_PASSWORD: rootUserPassword,
				MYSQL_ROOT_USER: rootUser,
				MYSQL_DATABASE: defaultDatabase
			},
			image: `${baseImage}:${version}`,
			volume: `${id}-${type}-data:/bitnami/mysql/data`,
			ulimits: {}
		}
		if (isARM(arch)) {
			configuration.volume = `${id}-${type}-data:/var/lib/mysql`;
		}
		return configuration
	} else if (type === 'mariadb') {
		const configuration = {
			privatePort: 3306,
			environmentVariables: {
				MARIADB_ROOT_USER: rootUser,
				MARIADB_ROOT_PASSWORD: rootUserPassword,
				MARIADB_USER: dbUser,
				MARIADB_PASSWORD: dbUserPassword,
				MARIADB_DATABASE: defaultDatabase
			},
			image: `${baseImage}:${version}`,
			volume: `${id}-${type}-data:/bitnami/mariadb`,
			ulimits: {}
		};
		if (isARM(arch)) {
			configuration.volume = `${id}-${type}-data:/var/lib/mysql`;
		}
		return configuration
	} else if (type === 'mongodb') {
		const configuration = {
			privatePort: 27017,
			environmentVariables: {
				MONGODB_ROOT_USER: rootUser,
				MONGODB_ROOT_PASSWORD: rootUserPassword
			},
			image: `${baseImage}:${version}`,
			volume: `${id}-${type}-data:/bitnami/mongodb`,
			ulimits: {}
		};
		if (isARM(arch)) {
			configuration.environmentVariables = {
				MONGO_INITDB_ROOT_USERNAME: rootUser,
				MONGO_INITDB_ROOT_PASSWORD: rootUserPassword
			}
			configuration.volume = `${id}-${type}-data:/data/db`;
		}
		return configuration
	} else if (type === 'postgresql') {
		const configuration = {
			privatePort: 5432,
			environmentVariables: {
				POSTGRESQL_POSTGRES_PASSWORD: rootUserPassword,
				POSTGRESQL_PASSWORD: dbUserPassword,
				POSTGRESQL_USERNAME: dbUser,
				POSTGRESQL_DATABASE: defaultDatabase
			},
			image: `${baseImage}:${version}`,
			volume: `${id}-${type}-data:/bitnami/postgresql`,
			ulimits: {}
		}
		if (isARM(arch)) {
			configuration.volume = `${id}-${type}-data:/var/lib/postgresql`;
			configuration.environmentVariables = {
				POSTGRES_PASSWORD: dbUserPassword,
				POSTGRES_USER: dbUser,
				POSTGRES_DB: defaultDatabase
			}
		}
		return configuration
	} else if (type === 'redis') {
		const configuration = {
			privatePort: 6379,
			command: undefined,
			environmentVariables: {
				REDIS_PASSWORD: dbUserPassword,
				REDIS_AOF_ENABLED: appendOnly ? 'yes' : 'no'
			},
			image: `${baseImage}:${version}`,
			volume: `${id}-${type}-data:/bitnami/redis/data`,
			ulimits: {}
		};
		if (isARM(arch)) {
			configuration.volume = `${id}-${type}-data:/data`;
			configuration.command = `/usr/local/bin/redis-server --appendonly ${appendOnly ? 'yes' : 'no'} --requirepass ${dbUserPassword}`;
		}
		return configuration
	} else if (type === 'couchdb') {
		const configuration = {
			privatePort: 5984,
			environmentVariables: {
				COUCHDB_PASSWORD: dbUserPassword,
				COUCHDB_USER: dbUser
			},
			image: `${baseImage}:${version}`,
			volume: `${id}-${type}-data:/bitnami/couchdb`,
			ulimits: {}
		};
<<<<<<< HEAD
	} else if (type === 'edgedb') {
		return {
		  privatePort: 5656,
		  environmentVariables: {
			EDGEDB_SERVER_PASSWORD: rootUserPassword,
			EDGEDB_SERVER_USER: rootUser,
			EDGEDB_SERVER_DATABASE: defaultDatabase,
			EDGEDB_SERVER_SECURITY: 'insecure_dev_mode'
		  },
		  image: `${baseImage}:${version}`,
		  volume: `${id}-${type}-data:/edgedb/edgedb`,
		  ulimits: {}
		};
=======
		if (isARM(arch)) {
			configuration.volume = `${id}-${type}-data:/opt/couchdb/data`;
		}
		return configuration
>>>>>>> 0078574e
	}
}
export function isARM(arch: string) {
	if (arch === 'arm' || arch === 'arm64') {
		return true
	}
	return false
}
export function getDatabaseImage(type: string, arch: string): string {
	const found = supportedDatabaseTypesAndVersions.find((t) => t.name === type);
	if (found) {
		if (isARM(arch)) {
			return found.baseImageARM || found.baseImage
		}
		return found.baseImage;
	}
	return '';
}

export function getDatabaseVersions(type: string, arch: string): string[] {
	const found = supportedDatabaseTypesAndVersions.find((t) => t.name === type);
	if (found) {
		if (isARM(arch)) {
			return found.versionsARM || found.versions
		}
		return found.versions;
	}
	return [];
}


export type ComposeFile = {
	version: ComposerFileVersion;
	services: Record<string, ComposeFileService>;
	networks: Record<string, ComposeFileNetwork>;
	volumes?: Record<string, ComposeFileVolume>;
};

export type ComposeFileService = {
	container_name: string;
	image?: string;
	networks: string[];
	environment?: Record<string, unknown>;
	volumes?: string[];
	ulimits?: unknown;
	labels?: string[];
	env_file?: string[];
	extra_hosts?: string[];
	restart: ComposeFileRestartOption;
	depends_on?: string[];
	command?: string;
	ports?: string[];
	build?: {
		context: string;
		dockerfile: string;
		args?: Record<string, unknown>;
	} | string;
	deploy?: {
		restart_policy?: {
			condition?: string;
			delay?: string;
			max_attempts?: number;
			window?: string;
		};
	};
};

export type ComposerFileVersion =
	| '3.8'
	| '3.7'
	| '3.6'
	| '3.5'
	| '3.4'
	| '3.3'
	| '3.2'
	| '3.1'
	| '3.0'
	| '2.4'
	| '2.3'
	| '2.2'
	| '2.1'
	| '2.0';

export type ComposeFileRestartOption = 'no' | 'always' | 'on-failure' | 'unless-stopped';

export type ComposeFileNetwork = {
	external: boolean;
};

export type ComposeFileVolume = {
	external?: boolean;
	name?: string;
};

export async function makeLabelForStandaloneDatabase({ id, image, volume }) {
	const database = await prisma.database.findFirst({ where: { id } });
	delete database.destinationDockerId;
	delete database.createdAt;
	delete database.updatedAt;
	return [
		'coolify.managed=true',
		`coolify.version=${version}`,
		`coolify.type=standalone-database`,
		`coolify.configuration=${base64Encode(
			JSON.stringify({
				version,
				image,
				volume,
				...database
			})
		)}`
	];
}
export const createDirectories = async ({
	repository,
	buildId
}: {
	repository: string;
	buildId: string;
}): Promise<{ workdir: string; repodir: string }> => {
	const repodir = `/tmp/build-sources/${repository}/`;
	const workdir = `/tmp/build-sources/${repository}/${buildId}`;
	let workdirFound = false;
	try {
		workdirFound = !!(await fs.stat(workdir));
	} catch (error) { }
	if (workdirFound) {
		await asyncExecShell(`rm -fr ${workdir}`);
	}
	await asyncExecShell(`mkdir -p ${workdir}`);
	return {
		workdir,
		repodir
	};
};


export async function stopDatabaseContainer(
	database: any
): Promise<boolean> {
	let everStarted = false;
	const {
		id,
		destinationDockerId,
		destinationDocker: { engine, id: dockerId }
	} = database;
	if (destinationDockerId) {
		try {
			const { stdout } = await executeDockerCmd({ dockerId, command: `docker inspect --format '{{json .State}}' ${id}` })

			if (stdout) {
				everStarted = true;
				await removeContainer({ id, dockerId });
			}
		} catch (error) {
			//
		}
	}
	return everStarted;
}


export async function stopTcpHttpProxy(
	id: string,
	destinationDocker: any,
	publicPort: number,
	forceName: string = null
): Promise<{ stdout: string; stderr: string } | Error> {
	const { id: dockerId } = destinationDocker;
	let container = `${id}-${publicPort}`;
	if (forceName) container = forceName;
	const found = await checkContainer({ dockerId, container });
	try {
		if (found) {
			return await executeDockerCmd({
				dockerId,
				command:
					`docker stop -t 0 ${container} && docker rm ${container}`
			});

		}
	} catch (error) {
		return error;
	}
}


export async function updatePasswordInDb(database, user, newPassword, isRoot) {
	const {
		id,
		type,
		rootUser,
		rootUserPassword,
		dbUser,
		dbUserPassword,
		defaultDatabase,
		destinationDockerId,
		destinationDocker: { id: dockerId }
	} = database;
	if (destinationDockerId) {
		if (type === 'mysql') {
			await executeDockerCmd({
				dockerId,
				command: `docker exec ${id} mysql -u ${rootUser} -p${rootUserPassword} -e \"ALTER USER '${user}'@'%' IDENTIFIED WITH caching_sha2_password BY '${newPassword}';\"`
			})
		} else if (type === 'mariadb') {
			await executeDockerCmd({
				dockerId,
				command: `docker exec ${id} mysql -u ${rootUser} -p${rootUserPassword} -e \"SET PASSWORD FOR '${user}'@'%' = PASSWORD('${newPassword}');\"`
			})

		} else if (type === 'postgresql') {
			if (isRoot) {
				await executeDockerCmd({
					dockerId,
					command: `docker exec ${id} psql postgresql://postgres:${rootUserPassword}@${id}:5432/${defaultDatabase} -c "ALTER role postgres WITH PASSWORD '${newPassword}'"`
				})
			} else {
				await executeDockerCmd({
					dockerId,
					command: `docker exec ${id} psql postgresql://${dbUser}:${dbUserPassword}@${id}:5432/${defaultDatabase} -c "ALTER role ${user} WITH PASSWORD '${newPassword}'"`
				})
			}
		} else if (type === 'mongodb') {
			await executeDockerCmd({
				dockerId,
				command: `docker exec ${id} mongo 'mongodb://${rootUser}:${rootUserPassword}@${id}:27017/admin?readPreference=primary&ssl=false' --eval "db.changeUserPassword('${user}','${newPassword}')"`
			})

		} else if (type === 'redis') {
			await executeDockerCmd({
				dockerId,
				command: `docker exec ${id} redis-cli -u redis://${dbUserPassword}@${id}:6379 --raw CONFIG SET requirepass ${newPassword}`
			})

		}
	}
}
export async function checkExposedPort({ id, configuredPort, exposePort, dockerId, remoteIpAddress }: { id: string, configuredPort?: number, exposePort: number, dockerId: string, remoteIpAddress?: string }) {
	if (exposePort < 1024 || exposePort > 65535) {
		throw { status: 500, message: `Exposed Port needs to be between 1024 and 65535.` }
	}
	if (configuredPort) {
		if (configuredPort !== exposePort) {
			const availablePort = await getFreeExposedPort(id, exposePort, dockerId, remoteIpAddress);
			if (availablePort.toString() !== exposePort.toString()) {
				throw { status: 500, message: `Port ${exposePort} is already in use.` }
			}
		}
	} else {
		const availablePort = await getFreeExposedPort(id, exposePort, dockerId, remoteIpAddress);
		if (availablePort.toString() !== exposePort.toString()) {
			throw { status: 500, message: `Port ${exposePort} is already in use.` }
		}
	}
}
export async function getFreeExposedPort(id, exposePort, dockerId, remoteIpAddress) {
	const { default: checkPort } = await import('is-port-reachable');
	const applicationUsed = await (
		await prisma.application.findMany({
			where: { exposePort: { not: null }, id: { not: id }, destinationDockerId: dockerId },
			select: { exposePort: true }
		})
	).map((a) => a.exposePort);
	const serviceUsed = await (
		await prisma.service.findMany({
			where: { exposePort: { not: null }, id: { not: id }, destinationDockerId: dockerId },
			select: { exposePort: true }
		})
	).map((a) => a.exposePort);
	const usedPorts = [...applicationUsed, ...serviceUsed];
	if (usedPorts.includes(exposePort)) {
		return false
	}
	const found = await checkPort(exposePort, { host: remoteIpAddress || 'localhost' });
	if (!found) {
		return exposePort
	}
	return false

}
export function generateRangeArray(start, end) {
	return Array.from({ length: (end - start) }, (v, k) => k + start);
}
export async function getFreePublicPort(id, dockerId) {
	const { default: isReachable } = await import('is-port-reachable');
	const data = await prisma.setting.findFirst();
	const { minPort, maxPort } = data;
	const dbUsed = await (
		await prisma.database.findMany({
			where: { publicPort: { not: null }, id: { not: id }, destinationDockerId: dockerId },
			select: { publicPort: true }
		})
	).map((a) => a.publicPort);
	const wpFtpUsed = await (
		await prisma.wordpress.findMany({
			where: { ftpPublicPort: { not: null }, id: { not: id }, service: { destinationDockerId: dockerId } },
			select: { ftpPublicPort: true }
		})
	).map((a) => a.ftpPublicPort);
	const wpUsed = await (
		await prisma.wordpress.findMany({
			where: { mysqlPublicPort: { not: null }, id: { not: id }, service: { destinationDockerId: dockerId } },
			select: { mysqlPublicPort: true }
		})
	).map((a) => a.mysqlPublicPort);
	const minioUsed = await (
		await prisma.minio.findMany({
			where: { publicPort: { not: null }, id: { not: id }, service: { destinationDockerId: dockerId } },
			select: { publicPort: true }
		})
	).map((a) => a.publicPort);
	const usedPorts = [...dbUsed, ...wpFtpUsed, ...wpUsed, ...minioUsed];
	const range = generateRangeArray(minPort, maxPort)
	const availablePorts = range.filter(port => !usedPorts.includes(port))
	for (const port of availablePorts) {
		const found = await isReachable(port, { host: 'localhost' })
		if (!found) {
			return port
		}
	}
	return false
}

export async function startTraefikTCPProxy(
	destinationDocker: any,
	id: string,
	publicPort: number,
	privatePort: number,
	type?: string
): Promise<{ stdout: string; stderr: string } | Error> {
	const { network, id: dockerId, remoteEngine } = destinationDocker;
	const container = `${id}-${publicPort}`;
	const found = await checkContainer({ dockerId, container, remove: true });
	const { ipv4, ipv6 } = await listSettings();

	let dependentId = id;
	if (type === 'wordpressftp') dependentId = `${id}-ftp`;
	const foundDependentContainer = await checkContainer({ dockerId, container: dependentId, remove: true });
	try {
		if (foundDependentContainer && !found) {
			const { stdout: Config } = await executeDockerCmd({
				dockerId,
				command: `docker network inspect ${network} --format '{{json .IPAM.Config }}'`
			})

			const ip = JSON.parse(Config)[0].Gateway;
			let traefikUrl = otherTraefikEndpoint
			if (remoteEngine) {
				let ip = null
				if (isDev) {
					ip = getAPIUrl()
				} else {
					ip = `http://${ipv4 || ipv6}:3000`
				}
				traefikUrl = `${ip}/webhooks/traefik/other.json`
			}
			const tcpProxy = {
				version: '3.8',
				services: {
					[`${id}-${publicPort}`]: {
						container_name: container,
						image: defaultTraefikImage,
						command: [
							`--entrypoints.tcp.address=:${publicPort}`,
							`--entryPoints.tcp.forwardedHeaders.insecure=true`,
							`--providers.http.endpoint=${traefikUrl}?id=${id}&privatePort=${privatePort}&publicPort=${publicPort}&type=tcp&address=${dependentId}`,
							'--providers.http.pollTimeout=2s',
							'--log.level=error'
						],
						ports: [`${publicPort}:${publicPort}`],
						extra_hosts: ['host.docker.internal:host-gateway', `host.docker.internal: ${ip}`],
						volumes: ['/var/run/docker.sock:/var/run/docker.sock'],
						networks: ['coolify-infra', network]
					}
				},
				networks: {
					[network]: {
						external: false,
						name: network
					},
					'coolify-infra': {
						external: false,
						name: 'coolify-infra'
					}
				}
			};
			await fs.writeFile(`/tmp/docker-compose-${id}.yaml`, yaml.dump(tcpProxy));
			await executeDockerCmd({
				dockerId,
				command: `docker compose -f /tmp/docker-compose-${id}.yaml up -d`
			})
			await fs.rm(`/tmp/docker-compose-${id}.yaml`);
		}
		if (!foundDependentContainer && found) {
			await executeDockerCmd({
				dockerId,
				command: `docker stop -t 0 ${container} && docker rm ${container}`
			})
		}
	} catch (error) {
		return error;
	}
}

export async function getServiceFromDB({ id, teamId }: { id: string; teamId: string }): Promise<any> {
	const settings = await prisma.setting.findFirst();
	const body = await prisma.service.findFirst({
		where: { id, teams: { some: { id: teamId === '0' ? undefined : teamId } } },
		include: includeServices
	});
	let { type } = body
	type = fixType(type)

	if (body?.serviceSecret.length > 0) {
		body.serviceSecret = body.serviceSecret.map((s) => {
			s.value = decrypt(s.value);
			return s;
		});
	}

	body[type] = { ...body[type], ...getUpdateableFields(type, body[type]) }
	return { ...body, settings };
}

export function getServiceImage(type: string): string {
	const found = supportedServiceTypesAndVersions.find((t) => t.name === type);
	if (found) {
		return found.baseImage;
	}
	return '';
}

export function getServiceImages(type: string): string[] {
	const found = supportedServiceTypesAndVersions.find((t) => t.name === type);
	if (found) {
		return found.images;
	}
	return [];
}

export function saveUpdateableFields(type: string, data: any) {
	const update = {};
	if (type && serviceFields[type]) {
		serviceFields[type].map((k) => {
			let temp = data[k.name]
			if (temp) {
				if (k.isEncrypted) {
					temp = encrypt(temp)
				}
				if (k.isLowerCase) {
					temp = temp.toLowerCase()
				}
				if (k.isNumber) {
					temp = Number(temp)
				}
				if (k.isBoolean) {
					temp = Boolean(temp)
				}
			}
			if (k.isNumber && temp === '') {
				temp = null
			}
			update[k.name] = temp
		});
	}
	return update
}

export function getUpdateableFields(type: string, data: any) {
	const update = {};
	if (type && serviceFields[type]) {
		serviceFields[type].map((k) => {
			let temp = data[k.name]
			if (temp) {
				if (k.isEncrypted) {
					temp = decrypt(temp)
				}
				update[k.name] = temp
			}
			update[k.name] = temp
		});
	}
	return update
}

export function fixType(type) {
	// Hack to fix the type case sensitivity...
	if (type === 'plausibleanalytics') type = 'plausibleAnalytics';
	if (type === 'meilisearch') type = 'meiliSearch';
	return type
}

export const getServiceMainPort = (service: string) => {
	const serviceType = supportedServiceTypesAndVersions.find((s) => s.name === service);
	if (serviceType) {
		return serviceType.ports.main;
	}
	return null;
};


export function makeLabelForServices(type) {
	return [
		'coolify.managed=true',
		`coolify.version=${version}`,
		`coolify.type=service`,
		`coolify.service.type=${type}`
	];
}
export function errorHandler({ status = 500, message = 'Unknown error.' }: { status: number, message: string | any }) {
	if (message.message) message = message.message
	throw { status, message };
}
export async function generateSshKeyPair(): Promise<{ publicKey: string; privateKey: string }> {
	return await new Promise((resolve, reject) => {
		forge.pki.rsa.generateKeyPair({ bits: 4096, workers: -1 }, function (err, keys) {
			if (keys) {
				resolve({
					publicKey: forge.ssh.publicKeyToOpenSSH(keys.publicKey),
					privateKey: forge.ssh.privateKeyToOpenSSH(keys.privateKey)
				});
			} else {
				reject(keys);
			}
		});
	});
}

export async function stopBuild(buildId, applicationId) {
	let count = 0;
	await new Promise<void>(async (resolve, reject) => {
		const { destinationDockerId, status } = await prisma.build.findFirst({ where: { id: buildId } });
		const { id: dockerId } = await prisma.destinationDocker.findFirst({ where: { id: destinationDockerId } });
		const interval = setInterval(async () => {
			try {
				if (status === 'failed' || status === 'canceled') {
					clearInterval(interval);
					return resolve();
				}
				if (count > 15) {
					clearInterval(interval);
					if (scheduler.workers.has('deployApplication')) {
						scheduler.workers.get('deployApplication').postMessage('cancel')
					}
					await cleanupDB(buildId, applicationId);
					return reject(new Error('Deployment canceled.'));
				}
				const { stdout: buildContainers } = await executeDockerCmd({ dockerId, command: `docker container ls --filter "label=coolify.buildId=${buildId}" --format '{{json .}}'` })
				if (buildContainers) {
					const containersArray = buildContainers.trim().split('\n');
					for (const container of containersArray) {
						const containerObj = JSON.parse(container);
						const id = containerObj.ID;
						if (!containerObj.Names.startsWith(`${applicationId} `)) {
							await removeContainer({ id, dockerId });
							clearInterval(interval);
							if (scheduler.workers.has('deployApplication')) {
								scheduler.workers.get('deployApplication').postMessage('cancel')
							}
							await cleanupDB(buildId, applicationId);
							return resolve();
						}
					}
				}
				count++;
			} catch (error) { }
		}, 100);
	});
}

async function cleanupDB(buildId: string, applicationId: string) {
	const data = await prisma.build.findUnique({ where: { id: buildId } });
	if (data?.status === 'queued' || data?.status === 'running') {
		await prisma.build.update({ where: { id: buildId }, data: { status: 'canceled' } });
	}
	await saveBuildLog({ line: 'Deployment canceled.', buildId, applicationId });
}

export function convertTolOldVolumeNames(type) {
	if (type === 'nocodb') {
		return 'nc'
	}
}

export async function cleanupDockerStorage(dockerId, lowDiskSpace, force) {
	// Cleanup old coolify images
	try {
		let { stdout: images } = await executeDockerCmd({ dockerId, command: `docker images coollabsio/coolify --filter before="coollabsio/coolify:${version}" -q | xargs -r` })

		images = images.trim();
		if (images) {
			await executeDockerCmd({ dockerId, command: `docker rmi -f ${images}" -q | xargs -r` })
		}
	} catch (error) { }
	if (lowDiskSpace || force) {
		if (isDev) {
			if (!force) console.log(`[DEV MODE] Low disk space: ${lowDiskSpace}`);
			return
		}
		try {
			await executeDockerCmd({ dockerId, command: `docker container prune -f --filter "label=coolify.managed=true"` })
		} catch (error) { }
		try {
			await executeDockerCmd({ dockerId, command: `docker image prune -f` })
		} catch (error) { }
		try {
			await executeDockerCmd({ dockerId, command: `docker image prune -a -f` })
		} catch (error) { }
		// Cleanup build caches
		try {
			await executeDockerCmd({ dockerId, command: `docker builder prune -a -f` })
		} catch (error) { }
	}
}

export function persistentVolumes(id, persistentStorage, config) {
	let volumeSet = new Set();
	if (Object.keys(config).length > 0) {
		for (const [key, value] of Object.entries(config)) {
			if (value.volumes) {
				for (const volume of value.volumes) {
					volumeSet.add(volume);
				}
			}

		}
	}
	const volumesArray = Array.from(volumeSet);
	const persistentVolume =
		persistentStorage?.map((storage) => {
			return `${id}${storage.path.replace(/\//gi, '-')}:${storage.path}`;
		}) || [];

	let volumes = [...persistentVolume]
	if (volumesArray) volumes = [...volumesArray, ...volumes]
	const composeVolumes = volumes.length > 0 && volumes.map((volume) => {
		return {
			[`${volume.split(':')[0]}`]: {
				name: volume.split(':')[0]
			}
		};
	}) || []

	const volumeMounts = Object.assign(
		{},
		...composeVolumes
	) || {}
	return { volumeMounts }
}
export function defaultComposeConfiguration(network: string): any {
	return {
		networks: [network],
		restart: 'on-failure',
		deploy: {
			restart_policy: {
				condition: 'on-failure',
				delay: '5s',
				max_attempts: 10,
				window: '120s'
			}
		}
	}
}
export function decryptApplication(application: any) {
	if (application) {
		if (application?.gitSource?.githubApp?.clientSecret) {
			application.gitSource.githubApp.clientSecret = decrypt(application.gitSource.githubApp.clientSecret) || null;
		}
		if (application?.gitSource?.githubApp?.webhookSecret) {
			application.gitSource.githubApp.webhookSecret = decrypt(application.gitSource.githubApp.webhookSecret) || null;
		}
		if (application?.gitSource?.githubApp?.privateKey) {
			application.gitSource.githubApp.privateKey = decrypt(application.gitSource.githubApp.privateKey) || null;
		}
		if (application?.gitSource?.gitlabApp?.appSecret) {
			application.gitSource.gitlabApp.appSecret = decrypt(application.gitSource.gitlabApp.appSecret) || null;
		}
		if (application?.secrets.length > 0) {
			application.secrets = application.secrets.map((s: any) => {
				s.value = decrypt(s.value) || null
				return s;
			});
		}

		return application;
	}
}<|MERGE_RESOLUTION|>--- conflicted
+++ resolved
@@ -407,14 +407,6 @@
 		versions: ['7.0', '6.2', '6.0', '5.0'],
 		versionsARM: ['7.0', '6.2', '6.0', '5.0']
 	},
-<<<<<<< HEAD
-	{ name: 'couchdb', fancyName: 'CouchDB', baseImage: 'bitnami/couchdb', versions: ['3.2.1'] },
-	{
-		name: 'edgedb',
-		fancyName: 'EdgeDB',
-		baseImage: 'edgedb/edgedb',
-		versions: ['2.0', '1.4']
-=======
 	{
 		name: 'couchdb',
 		fancyName: 'CouchDB',
@@ -422,8 +414,13 @@
 		baseImageARM: 'couchdb',
 		versions: ['3.2.2', '3.1.2', '2.3.1'],
 		versionsARM: ['3.2.2', '3.1.2', '2.3.1']
->>>>>>> 0078574e
-	}
+	},
+  {
+		name: 'edgedb',
+		fancyName: 'EdgeDB',
+		baseImage: 'edgedb/edgedb',
+		versions: ['2.0', '1.4']
+   }
 ];
 
 export async function getFreeSSHLocalPort(id: string): Promise<number | boolean> {
@@ -869,26 +866,23 @@
 			volume: `${id}-${type}-data:/bitnami/couchdb`,
 			ulimits: {}
 		};
-<<<<<<< HEAD
+    if (isARM(arch)) {
+			configuration.volume = `${id}-${type}-data:/opt/couchdb/data`;
+		}
+		return configuration
 	} else if (type === 'edgedb') {
 		return {
 		  privatePort: 5656,
 		  environmentVariables: {
-			EDGEDB_SERVER_PASSWORD: rootUserPassword,
-			EDGEDB_SERVER_USER: rootUser,
-			EDGEDB_SERVER_DATABASE: defaultDatabase,
-			EDGEDB_SERVER_SECURITY: 'insecure_dev_mode'
+        EDGEDB_SERVER_PASSWORD: rootUserPassword,
+        EDGEDB_SERVER_USER: rootUser,
+        EDGEDB_SERVER_DATABASE: defaultDatabase,
+        EDGEDB_SERVER_SECURITY: 'insecure_dev_mode'
 		  },
 		  image: `${baseImage}:${version}`,
 		  volume: `${id}-${type}-data:/edgedb/edgedb`,
 		  ulimits: {}
 		};
-=======
-		if (isARM(arch)) {
-			configuration.volume = `${id}-${type}-data:/opt/couchdb/data`;
-		}
-		return configuration
->>>>>>> 0078574e
 	}
 }
 export function isARM(arch: string) {
