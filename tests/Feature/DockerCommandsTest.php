--- conflicted
+++ resolved
@@ -1,16 +1,12 @@
 <?php
 
-<<<<<<< HEAD
 use App\Models\User;
-=======
 use App\Models\Server;
->>>>>>> 90424d98
 use Tests\Support\Output;
 
 it('starts a docker container correctly', function () {
 
     test()->actingAs(User::factory()->create());
-
 
     $coolifyNamePrefix = 'coolify_test_';
     $format = '{"ID":"{{ .ID }}", "Image": "{{ .Image }}", "Names":"{{ .Names }}"}';
