import { decrypt, encrypt } from '$lib/crypto';
import { asyncExecShell, getEngine } from '$lib/common';

import { removeDestinationDocker } from '$lib/common';
import { prisma } from './common';

<<<<<<< HEAD
import type {
	DestinationDocker,
	GitSource,
	Secret,
	ApplicationSettings,
	Application,
	ApplicationPersistentStorage
} from '@prisma/client';

export async function listApplications(teamId: string): Promise<Application[]> {
	return await prisma.application.findMany({ where: { teams: { some: { id: teamId } } } });
=======
export async function listApplications(teamId) {
	if (teamId === '0') {
		return await prisma.application.findMany({ include: { teams: true } });
	}
	return await prisma.application.findMany({
		where: { teams: { some: { id: teamId } } },
		include: { teams: true }
	});
>>>>>>> 4d47eab0
}

export async function newApplication({
	name,
	teamId
}: {
	name: string;
	teamId: string;
}): Promise<Application> {
	return await prisma.application.create({
		data: {
			name,
			teams: { connect: { id: teamId } },
			settings: { create: { debug: false, previews: false } }
		}
	});
}

export async function removeApplication({
	id,
	teamId
}: {
	id: string;
	teamId: string;
}): Promise<void> {
	const { destinationDockerId, destinationDocker } = await prisma.application.findUnique({
		where: { id },
		include: { destinationDocker: true }
	});
	if (destinationDockerId) {
		const host = getEngine(destinationDocker.engine);
		const { stdout: containers } = await asyncExecShell(
			`DOCKER_HOST=${host} docker ps -a --filter network=${destinationDocker.network} --filter name=${id} --format '{{json .}}'`
		);
		if (containers) {
			const containersArray = containers.trim().split('\n');
			for (const container of containersArray) {
				const containerObj = JSON.parse(container);
				const id = containerObj.ID;
				await removeDestinationDocker({ id, engine: destinationDocker.engine });
			}
		}
	}

	await prisma.applicationSettings.deleteMany({ where: { application: { id } } });
	await prisma.buildLog.deleteMany({ where: { applicationId: id } });
	await prisma.build.deleteMany({ where: { applicationId: id } });
	await prisma.secret.deleteMany({ where: { applicationId: id } });
	await prisma.applicationPersistentStorage.deleteMany({ where: { applicationId: id } });
	await prisma.application.deleteMany({ where: { id, teams: { some: { id: teamId } } } });
}

export async function getApplicationWebhook({
	projectId,
	branch
}: {
	projectId: number;
	branch: string;
}): Promise<
	Application & {
		destinationDocker: DestinationDocker;
		settings: ApplicationSettings;
		gitSource: GitSource;
		secrets: Secret[];
		persistentStorage: ApplicationPersistentStorage[];
	}
> {
	try {
		const application = await prisma.application.findFirst({
			where: { projectId, branch, settings: { autodeploy: true } },
			include: {
				destinationDocker: true,
				settings: true,
				gitSource: { include: { githubApp: true, gitlabApp: true } },
				secrets: true,
				persistentStorage: true
			}
		});
		if (!application) {
			return null;
		}
		if (application?.gitSource?.githubApp?.clientSecret) {
			application.gitSource.githubApp.clientSecret = decrypt(
				application.gitSource.githubApp.clientSecret
			);
		}
		if (application?.gitSource?.githubApp?.webhookSecret) {
			application.gitSource.githubApp.webhookSecret = decrypt(
				application.gitSource.githubApp.webhookSecret
			);
		}
		if (application?.gitSource?.githubApp?.privateKey) {
			application.gitSource.githubApp.privateKey = decrypt(
				application.gitSource.githubApp.privateKey
			);
		}
		if (application?.gitSource?.gitlabApp?.appSecret) {
			application.gitSource.gitlabApp.appSecret = decrypt(
				application.gitSource.gitlabApp.appSecret
			);
		}
		if (application?.gitSource?.gitlabApp?.webhookToken) {
			application.gitSource.gitlabApp.webhookToken = decrypt(
				application.gitSource.gitlabApp.webhookToken
			);
		}
		if (application?.secrets.length > 0) {
			application.secrets = application.secrets.map((s) => {
				s.value = decrypt(s.value);
				return s;
			});
		}
		return { ...application };
	} catch (e) {
		throw { status: 404, body: { message: e.message } };
	}
}

<<<<<<< HEAD
export async function getApplication({
	id,
	teamId
}: {
	id: string;
	teamId: string;
}): Promise<
	Application & {
		destinationDocker: DestinationDocker;
		settings: ApplicationSettings;
		gitSource: GitSource;
		secrets: Secret[];
		persistentStorage: ApplicationPersistentStorage[];
	}
> {
	const body = await prisma.application.findFirst({
		where: { id, teams: { some: { id: teamId } } },
		include: {
			destinationDocker: true,
			settings: true,
			gitSource: { include: { githubApp: true, gitlabApp: true } },
			secrets: true,
			persistentStorage: true
		}
	});
=======
	return { ...body };
}
export async function getApplication({ id, teamId }) {
	let body = {};
	if (teamId === '0') {
		body = await prisma.application.findFirst({
			where: { id },
			include: {
				destinationDocker: true,
				settings: true,
				gitSource: { include: { githubApp: true, gitlabApp: true } },
				secrets: true,
				persistentStorage: true
			}
		});
	} else {
		body = await prisma.application.findFirst({
			where: { id, teams: { some: { id: teamId } } },
			include: {
				destinationDocker: true,
				settings: true,
				gitSource: { include: { githubApp: true, gitlabApp: true } },
				secrets: true,
				persistentStorage: true
			}
		});
	}
>>>>>>> 4d47eab0

	if (body?.gitSource?.githubApp?.clientSecret) {
		body.gitSource.githubApp.clientSecret = decrypt(body.gitSource.githubApp.clientSecret);
	}
	if (body?.gitSource?.githubApp?.webhookSecret) {
		body.gitSource.githubApp.webhookSecret = decrypt(body.gitSource.githubApp.webhookSecret);
	}
	if (body?.gitSource?.githubApp?.privateKey) {
		body.gitSource.githubApp.privateKey = decrypt(body.gitSource.githubApp.privateKey);
	}
	if (body?.gitSource?.gitlabApp?.appSecret) {
		body.gitSource.gitlabApp.appSecret = decrypt(body.gitSource.gitlabApp.appSecret);
	}
	if (body?.secrets.length > 0) {
		body.secrets = body.secrets.map((s) => {
			s.value = decrypt(s.value);
			return s;
		});
	}

	return { ...body };
}

export async function configureGitRepository({
	id,
	repository,
	branch,
	projectId,
	webhookToken,
	autodeploy
}: {
	id: string;
	repository: string;
	branch: string;
	projectId: number;
	webhookToken: string;
	autodeploy: boolean;
}): Promise<void> {
	if (webhookToken) {
		const encryptedWebhookToken = encrypt(webhookToken);
		await prisma.application.update({
			where: { id },
			data: {
				repository,
				branch,
				projectId,
				gitSource: { update: { gitlabApp: { update: { webhookToken: encryptedWebhookToken } } } },
				settings: { update: { autodeploy } }
			}
		});
	} else {
		await prisma.application.update({
			where: { id },
			data: { repository, branch, projectId, settings: { update: { autodeploy } } }
		});
	}
	if (!autodeploy) {
		const applications = await prisma.application.findMany({ where: { branch, projectId } });
		for (const application of applications) {
			await prisma.applicationSettings.updateMany({
				where: { applicationId: application.id },
				data: { autodeploy: false }
			});
		}
	}
}

export async function configureBuildPack({
	id,
	buildPack
}: Pick<Application, 'id' | 'buildPack'>): Promise<Application> {
	return await prisma.application.update({ where: { id }, data: { buildPack } });
}

export async function configureApplication({
	id,
	buildPack,
	name,
	fqdn,
	port,
	installCommand,
	buildCommand,
	startCommand,
	baseDirectory,
	publishDirectory,
	pythonWSGI,
	pythonModule,
	pythonVariable
}: {
	id: string;
	buildPack: string;
	name: string;
	fqdn: string;
	port: number;
	installCommand: string;
	buildCommand: string;
	startCommand: string;
	baseDirectory: string;
	publishDirectory: string;
	pythonWSGI: string;
	pythonModule: string;
	pythonVariable: string;
}): Promise<Application> {
	return await prisma.application.update({
		where: { id },
		data: {
			name,
			buildPack,
			fqdn,
			port,
			installCommand,
			buildCommand,
			startCommand,
			baseDirectory,
			publishDirectory,
			pythonWSGI,
			pythonModule,
			pythonVariable
		}
	});
}

export async function checkDoubleBranch(branch: string, projectId: number): Promise<boolean> {
	const applications = await prisma.application.findMany({ where: { branch, projectId } });
	return applications.length > 1;
}

export async function setApplicationSettings({
	id,
	debug,
	previews,
	dualCerts,
	autodeploy
}: {
	id: string;
	debug: boolean;
	previews: boolean;
	dualCerts: boolean;
	autodeploy: boolean;
}): Promise<Application & { destinationDocker: DestinationDocker }> {
	return await prisma.application.update({
		where: { id },
		data: { settings: { update: { debug, previews, dualCerts, autodeploy } } },
		include: { destinationDocker: true }
	});
}

export async function getPersistentStorage(id: string): Promise<ApplicationPersistentStorage[]> {
	return await prisma.applicationPersistentStorage.findMany({ where: { applicationId: id } });
}<|MERGE_RESOLUTION|>--- conflicted
+++ resolved
@@ -4,7 +4,6 @@
 import { removeDestinationDocker } from '$lib/common';
 import { prisma } from './common';
 
-<<<<<<< HEAD
 import type {
 	DestinationDocker,
 	GitSource,
@@ -15,9 +14,6 @@
 } from '@prisma/client';
 
 export async function listApplications(teamId: string): Promise<Application[]> {
-	return await prisma.application.findMany({ where: { teams: { some: { id: teamId } } } });
-=======
-export async function listApplications(teamId) {
 	if (teamId === '0') {
 		return await prisma.application.findMany({ include: { teams: true } });
 	}
@@ -25,7 +21,6 @@
 		where: { teams: { some: { id: teamId } } },
 		include: { teams: true }
 	});
->>>>>>> 4d47eab0
 }
 
 export async function newApplication({
@@ -144,14 +139,7 @@
 	}
 }
 
-<<<<<<< HEAD
-export async function getApplication({
-	id,
-	teamId
-}: {
-	id: string;
-	teamId: string;
-}): Promise<
+export async function getApplication({ id, teamId }: { id: string; teamId: string }): Promise<
 	Application & {
 		destinationDocker: DestinationDocker;
 		settings: ApplicationSettings;
@@ -160,21 +148,7 @@
 		persistentStorage: ApplicationPersistentStorage[];
 	}
 > {
-	const body = await prisma.application.findFirst({
-		where: { id, teams: { some: { id: teamId } } },
-		include: {
-			destinationDocker: true,
-			settings: true,
-			gitSource: { include: { githubApp: true, gitlabApp: true } },
-			secrets: true,
-			persistentStorage: true
-		}
-	});
-=======
-	return { ...body };
-}
-export async function getApplication({ id, teamId }) {
-	let body = {};
+	let body;
 	if (teamId === '0') {
 		body = await prisma.application.findFirst({
 			where: { id },
@@ -198,7 +172,6 @@
 			}
 		});
 	}
->>>>>>> 4d47eab0
 
 	if (body?.gitSource?.githubApp?.clientSecret) {
 		body.gitSource.githubApp.clientSecret = decrypt(body.gitSource.githubApp.clientSecret);
