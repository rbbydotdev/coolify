<script lang="ts">
	export let service: any;
	import * as Icons from '$lib/components/svg/services';
</script>

{#if service.type === 'plausibleanalytics'}
	<a href="https://plausible.io" target="_blank">
		<Icons.PlausibleAnalytics />
	</a>
{:else if service.type === 'nocodb'}
	<a href="https://nocodb.com" target="_blank">
		<Icons.NocoDb />
	</a>
{:else if service.type === 'minio'}
	<a href="https://min.io" target="_blank">
		<Icons.MinIo />
	</a>
{:else if service.type === 'vscodeserver'}
	<a href="https://coder.com" target="_blank">
		<Icons.VsCodeServer />
	</a>
{:else if service.type === 'wordpress'}
	<a href="https://wordpress.org" target="_blank">
		<Icons.Wordpress />
	</a>
{:else if service.type === 'vaultwarden'}
	<a href="https://github.com/dani-garcia/vaultwarden" target="_blank">
		<Icons.VaultWarden />
	</a>
{:else if service.type === 'languagetool'}
	<a href="https://languagetool.org/dev" target="_blank">
		<Icons.LanguageTool />
	</a>
{:else if service.type === 'n8n'}
	<a href="https://n8n.io" target="_blank">
		<Icons.N8n />
	</a>
{:else if service.type === 'uptimekuma'}
	<a href="https://github.com/louislam/uptime-kuma" target="_blank">
		<Icons.UptimeKuma />
	</a>
{:else if service.type === 'ghost'}
	<a href="https://ghost.org" target="_blank">
		<Icons.Ghost />
	</a>
{:else if service.type === 'umami'}
	<a href="https://umami.is" target="_blank">
		<Icons.Umami />
	</a>
{:else if service.type === 'hasura'}
	<a href="https://hasura.io" target="_blank">
		<Icons.Hasura />
	</a>
{:else if service.type === 'fider'}
	<a href="https://fider.io" target="_blank">
		<Icons.Fider />
	</a>
{:else if service.type === 'appwrote'}
	<a href="https://appwrite.io" target="_blank">
		<Icons.Appwrite/>
	</a>
{:else if service.type === 'moodle'}
	<a href="https://moodle.org" target="_blank">
		<Icons.Moodle />
	</a>
<<<<<<< HEAD
{:else if service.type === 'glitchTip'}
	<a href="https://glitchtip.com" target="_blank">
		<Icons.GlitchTip />
	</a>
=======
>>>>>>> 8b5c7c94
{/if}<|MERGE_RESOLUTION|>--- conflicted
+++ resolved
@@ -63,11 +63,8 @@
 	<a href="https://moodle.org" target="_blank">
 		<Icons.Moodle />
 	</a>
-<<<<<<< HEAD
 {:else if service.type === 'glitchTip'}
 	<a href="https://glitchtip.com" target="_blank">
 		<Icons.GlitchTip />
 	</a>
-=======
->>>>>>> 8b5c7c94
 {/if}