--- conflicted
+++ resolved
@@ -118,8 +118,7 @@
                 dayjs.extend(window.dayjs_plugin_utc);
                 dayjs.extend(window.dayjs_plugin_relativeTime);
 
-<<<<<<< HEAD
-                    Alpine.data('elapsedTime', (uuid, status, created_at, updated_at) => ({
+                Alpine.data('elapsedTime', (uuid, status, created_at, updated_at) => ({
                         finished_time: 'calculating...',
                         started_time: 'calculating...',
                         init() {
@@ -145,14 +144,6 @@
                         },
                         measure_since_started() {
                             return dayjs.utc(created_at).fromNow();
-=======
-                Alpine.data('elapsedTime', (uuid, status, created_at, updated_at) => ({
-                    finished_time: 'calculating...',
-                    started_time: 'calculating...',
-                    init() {
-                        if (timers[uuid]) {
-                            clearInterval(timers[uuid]);
->>>>>>> 103f677a
                         }
                         if (status === 'in_progress') {
                             timers[uuid] = setInterval(() => {
