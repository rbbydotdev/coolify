--- conflicted
+++ resolved
@@ -92,18 +92,13 @@
 				/>
 
 				<div class="flex space-x-2 h-8 items-center justify-center pt-8">
-<<<<<<< HEAD
-					<button type="submit" class="hover:bg-coollabs-100 text-white bg-coollabs"
-						>{$t('register.register')}</button
-=======
 					<button
 						type="submit"
 						class="hover:bg-coollabs-100 text-white"
 						disabled={loading}
 						class:bg-transparent={loading}
 						class:text-stone-600={loading}
-						class:bg-coollabs={!loading}>{loading ? 'Registering...' : 'Register'}</button
->>>>>>> 305fab48
+						class:bg-coollabs={!loading}>{loading ? $t('register.registering') : $t('register.register')}</button
 					>
 				</div>
 			</form>
