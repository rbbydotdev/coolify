<?php

use App\Enums\ApplicationDeploymentStatus;
use App\Enums\ProxyTypes;
use App\Jobs\ServerFilesFromServerJob;
use App\Models\Application;
use App\Models\ApplicationDeploymentQueue;
use App\Models\ApplicationPreview;
use App\Models\EnvironmentVariable;
use App\Models\InstanceSettings;
use App\Models\LocalFileVolume;
use App\Models\LocalPersistentVolume;
use App\Models\Server;
use App\Models\Service;
use App\Models\ServiceApplication;
use App\Models\ServiceDatabase;
use App\Models\StandaloneClickhouse;
use App\Models\StandaloneDragonfly;
use App\Models\StandaloneKeydb;
use App\Models\StandaloneMariadb;
use App\Models\StandaloneMongodb;
use App\Models\StandaloneMysql;
use App\Models\StandalonePostgresql;
use App\Models\StandaloneRedis;
use App\Models\Team;
use App\Models\User;
use App\Notifications\Channels\DiscordChannel;
use App\Notifications\Channels\EmailChannel;
use App\Notifications\Channels\TelegramChannel;
use App\Notifications\Internal\GeneralNotification;
use DanHarrin\LivewireRateLimiting\Exceptions\TooManyRequestsException;
use Illuminate\Database\UniqueConstraintViolationException;
use Illuminate\Mail\Message;
use Illuminate\Notifications\Messages\MailMessage;
use Illuminate\Process\Pool;
use Illuminate\Support\Collection;
use Illuminate\Support\Facades\Cache;
use Illuminate\Support\Facades\File;
use Illuminate\Support\Facades\Http;
use Illuminate\Support\Facades\Mail;
use Illuminate\Support\Facades\Process;
use Illuminate\Support\Facades\Request;
use Illuminate\Support\Facades\Route;
use Illuminate\Support\Facades\Validator;
use Illuminate\Support\Str;
use Illuminate\Support\Stringable;
use Lcobucci\JWT\Encoding\ChainedFormatter;
use Lcobucci\JWT\Encoding\JoseEncoder;
use Lcobucci\JWT\Signer\Hmac\Sha256;
use Lcobucci\JWT\Signer\Key\InMemory;
use Lcobucci\JWT\Token\Builder;
use phpseclib3\Crypt\EC;
use phpseclib3\Crypt\RSA;
use Poliander\Cron\CronExpression;
use PurplePixie\PhpDns\DNSQuery;
use Spatie\Url\Url;
use Symfony\Component\Yaml\Yaml;
use Visus\Cuid2\Cuid2;

function base_configuration_dir(): string
{
    return '/data/coolify';
}
function application_configuration_dir(): string
{
    return base_configuration_dir().'/applications';
}
function service_configuration_dir(): string
{
    return base_configuration_dir().'/services';
}
function database_configuration_dir(): string
{
    return base_configuration_dir().'/databases';
}
function database_proxy_dir($uuid): string
{
    return base_configuration_dir()."/databases/$uuid/proxy";
}
function backup_dir(): string
{
    return base_configuration_dir().'/backups';
}
function metrics_dir(): string
{
    return base_configuration_dir().'/metrics';
}

function generate_readme_file(string $name, string $updated_at): string
{
    return "Resource name: $name\nLatest Deployment Date: $updated_at";
}

function isInstanceAdmin()
{
    return auth()?->user()?->isInstanceAdmin() ?? false;
}

function currentTeam()
{
    return auth()?->user()?->currentTeam() ?? null;
}

function showBoarding(): bool
{
    if (auth()->user()?->isMember()) {
        return false;
    }

    return currentTeam()->show_boarding ?? false;
}
function refreshSession(?Team $team = null): void
{
    if (! $team) {
        if (auth()->user()?->currentTeam()) {
            $team = Team::find(auth()->user()->currentTeam()->id);
        } else {
            $team = User::find(auth()->user()->id)->teams->first();
        }
    }
    Cache::forget('team:'.auth()->user()->id);
    Cache::remember('team:'.auth()->user()->id, 3600, function () use ($team) {
        return $team;
    });
    session(['currentTeam' => $team]);
}
function handleError(?Throwable $error = null, ?Livewire\Component $livewire = null, ?string $customErrorMessage = null)
{
    ray($error);
    if ($error instanceof TooManyRequestsException) {
        if (isset($livewire)) {
            return $livewire->dispatch('error', "Too many requests. Please try again in {$error->secondsUntilAvailable} seconds.");
        }

        return "Too many requests. Please try again in {$error->secondsUntilAvailable} seconds.";
    }
    if ($error instanceof UniqueConstraintViolationException) {
        if (isset($livewire)) {
            return $livewire->dispatch('error', 'Duplicate entry found. Please use a different name.');
        }

        return 'Duplicate entry found. Please use a different name.';
    }

    if ($error instanceof Throwable) {
        $message = $error->getMessage();
    } else {
        $message = null;
    }
    if ($customErrorMessage) {
        $message = $customErrorMessage.' '.$message;
    }

    if (isset($livewire)) {
        return $livewire->dispatch('error', $message);
    }
    throw new Exception($message);
}
function get_route_parameters(): array
{
    return Route::current()->parameters();
}

function get_latest_sentinel_version(): string
{
    try {
        $response = Http::get('https://cdn.coollabs.io/sentinel/versions.json');
        $versions = $response->json();

        return data_get($versions, 'sentinel.version');
    } catch (\Throwable $e) {
        //throw $e;
        ray($e->getMessage());

        return '0.0.0';
    }
}
function get_latest_version_of_coolify(): string
{
    try {
        $versions = File::get(base_path('versions.json'));
        $versions = json_decode($versions, true);

        return data_get($versions, 'coolify.v4.version');
    } catch (\Throwable $e) {
        ray($e->getMessage());

        return '0.0.0';
    }
}

function generate_random_name(?string $cuid = null): string
{
    $generator = new \Nubs\RandomNameGenerator\All(
        [
            new \Nubs\RandomNameGenerator\Alliteration,
        ]
    );
    if (is_null($cuid)) {
        $cuid = new Cuid2;
    }

    return Str::kebab("{$generator->getName()}-$cuid");
}
function generateSSHKey(string $type = 'rsa')
{
    if ($type === 'rsa') {
        $key = RSA::createKey();

        return [
            'private' => $key->toString('PKCS1'),
            'public' => $key->getPublicKey()->toString('OpenSSH', ['comment' => 'coolify-generated-ssh-key']),
        ];
    } elseif ($type === 'ed25519') {
        $key = EC::createKey('Ed25519');

        return [
            'private' => $key->toString('OpenSSH'),
            'public' => $key->getPublicKey()->toString('OpenSSH', ['comment' => 'coolify-generated-ssh-key']),
        ];
    }
    throw new Exception('Invalid key type');
}
function formatPrivateKey(string $privateKey)
{
    $privateKey = trim($privateKey);
    if (! str_ends_with($privateKey, "\n")) {
        $privateKey .= "\n";
    }

    return $privateKey;
}
function generate_application_name(string $git_repository, string $git_branch, ?string $cuid = null): string
{
    if (is_null($cuid)) {
        $cuid = new Cuid2;
    }

    return Str::kebab("$git_repository:$git_branch-$cuid");
}

function is_transactional_emails_active(): bool
{
    return isEmailEnabled(\App\Models\InstanceSettings::get());
}

function set_transanctional_email_settings(?InstanceSettings $settings = null): ?string
{
    if (! $settings) {
        $settings = \App\Models\InstanceSettings::get();
    }
    config()->set('mail.from.address', data_get($settings, 'smtp_from_address'));
    config()->set('mail.from.name', data_get($settings, 'smtp_from_name'));
    if (data_get($settings, 'resend_enabled')) {
        config()->set('mail.default', 'resend');
        config()->set('resend.api_key', data_get($settings, 'resend_api_key'));

        return 'resend';
    }
    if (data_get($settings, 'smtp_enabled')) {
        config()->set('mail.default', 'smtp');
        config()->set('mail.mailers.smtp', [
            'transport' => 'smtp',
            'host' => data_get($settings, 'smtp_host'),
            'port' => data_get($settings, 'smtp_port'),
            'encryption' => data_get($settings, 'smtp_encryption'),
            'username' => data_get($settings, 'smtp_username'),
            'password' => data_get($settings, 'smtp_password'),
            'timeout' => data_get($settings, 'smtp_timeout'),
            'local_domain' => null,
        ]);

        return 'smtp';
    }

    return null;
}

function base_ip(): string
{
    if (isDev()) {
        return 'localhost';
    }
    $settings = \App\Models\InstanceSettings::get();
    if ($settings->public_ipv4) {
        return "$settings->public_ipv4";
    }
    if ($settings->public_ipv6) {
        return "$settings->public_ipv6";
    }

    return 'localhost';
}
function getFqdnWithoutPort(string $fqdn)
{
    try {
        $url = Url::fromString($fqdn);
        $host = $url->getHost();
        $scheme = $url->getScheme();
        $path = $url->getPath();

        return "$scheme://$host$path";
    } catch (\Throwable $e) {
        return $fqdn;
    }
}
/**
 * If fqdn is set, return it, otherwise return public ip.
 */
function base_url(bool $withPort = true): string
{
    $settings = \App\Models\InstanceSettings::get();
    if ($settings->fqdn) {
        return $settings->fqdn;
    }
    $port = config('app.port');
    if ($settings->public_ipv4) {
        if ($withPort) {
            if (isDev()) {
                return "http://localhost:$port";
            }

            return "http://$settings->public_ipv4:$port";
        }
        if (isDev()) {
            return 'http://localhost';
        }

        return "http://$settings->public_ipv4";
    }
    if ($settings->public_ipv6) {
        if ($withPort) {
            return "http://$settings->public_ipv6:$port";
        }

        return "http://$settings->public_ipv6";
    }

    return url('/');
}

function isSubscribed()
{
    return isSubscriptionActive() || auth()->user()->isInstanceAdmin();
}
function isDev(): bool
{
    return config('app.env') === 'local';
}

function isCloud(): bool
{
    return ! config('coolify.self_hosted');
}

function translate_cron_expression($expression_to_validate): string
{
    if (isset(VALID_CRON_STRINGS[$expression_to_validate])) {
        return VALID_CRON_STRINGS[$expression_to_validate];
    }

    return $expression_to_validate;
}
function validate_cron_expression($expression_to_validate): bool
{
    $isValid = false;
    $expression = new CronExpression($expression_to_validate);
    $isValid = $expression->isValid();

    if (isset(VALID_CRON_STRINGS[$expression_to_validate])) {
        $isValid = true;
    }

    return $isValid;
}
function send_internal_notification(string $message): void
{
    try {
        $team = Team::find(0);
        $team?->notify(new GeneralNotification($message));
    } catch (\Throwable $e) {
        ray($e->getMessage());
    }
}
function send_user_an_email(MailMessage $mail, string $email, ?string $cc = null): void
{
    $settings = \App\Models\InstanceSettings::get();
    $type = set_transanctional_email_settings($settings);
    if (! $type) {
        throw new Exception('No email settings found.');
    }
    if ($cc) {
        Mail::send(
            [],
            [],
            fn (Message $message) => $message
                ->to($email)
                ->replyTo($email)
                ->cc($cc)
                ->subject($mail->subject)
                ->html((string) $mail->render())
        );
    } else {
        Mail::send(
            [],
            [],
            fn (Message $message) => $message
                ->to($email)
                ->subject($mail->subject)
                ->html((string) $mail->render())
        );
    }
}
function isTestEmailEnabled($notifiable)
{
    if (data_get($notifiable, 'use_instance_email_settings') && isInstanceAdmin()) {
        return true;
    } elseif (data_get($notifiable, 'smtp_enabled') || data_get($notifiable, 'resend_enabled') && auth()->user()->isAdminFromSession()) {
        return true;
    }

    return false;
}
function isEmailEnabled($notifiable)
{
    return data_get($notifiable, 'smtp_enabled') || data_get($notifiable, 'resend_enabled') || data_get($notifiable, 'use_instance_email_settings');
}
function setNotificationChannels($notifiable, $event)
{
    $channels = [];
    $isEmailEnabled = isEmailEnabled($notifiable);
    $isDiscordEnabled = data_get($notifiable, 'discord_enabled');
    $isTelegramEnabled = data_get($notifiable, 'telegram_enabled');
    $isSubscribedToEmailEvent = data_get($notifiable, "smtp_notifications_$event");
    $isSubscribedToDiscordEvent = data_get($notifiable, "discord_notifications_$event");
    $isSubscribedToTelegramEvent = data_get($notifiable, "telegram_notifications_$event");

    if ($isDiscordEnabled && $isSubscribedToDiscordEvent) {
        $channels[] = DiscordChannel::class;
    }
    if ($isEmailEnabled && $isSubscribedToEmailEvent) {
        $channels[] = EmailChannel::class;
    }
    if ($isTelegramEnabled && $isSubscribedToTelegramEvent) {
        $channels[] = TelegramChannel::class;
    }

    return $channels;
}
function parseEnvFormatToArray($env_file_contents)
{
    $env_array = [];
    $lines = explode("\n", $env_file_contents);
    foreach ($lines as $line) {
        if ($line === '' || substr($line, 0, 1) === '#') {
            continue;
        }
        $equals_pos = strpos($line, '=');
        if ($equals_pos !== false) {
            $key = substr($line, 0, $equals_pos);
            $value = substr($line, $equals_pos + 1);
            if (substr($value, 0, 1) === '"' && substr($value, -1) === '"') {
                $value = substr($value, 1, -1);
            } elseif (substr($value, 0, 1) === "'" && substr($value, -1) === "'") {
                $value = substr($value, 1, -1);
            }
            $env_array[$key] = $value;
        }
    }

    return $env_array;
}

function data_get_str($data, $key, $default = null): Stringable
{
    $str = data_get($data, $key, $default) ?? $default;

    return str($str);
}

function generateFqdn(Server $server, string $random): string
{
    $wildcard = data_get($server, 'settings.wildcard_domain');
    if (is_null($wildcard) || $wildcard === '') {
        $wildcard = sslip($server);
    }
    $url = Url::fromString($wildcard);
    $host = $url->getHost();
    $path = $url->getPath() === '/' ? '' : $url->getPath();
    $scheme = $url->getScheme();
    $finalFqdn = "$scheme://{$random}.$host$path";

    return $finalFqdn;
}
function sslip(Server $server)
{
    if (isDev() && $server->id === 0) {
        return 'http://127.0.0.1.sslip.io';
    }
    if ($server->ip === 'host.docker.internal') {
        $baseIp = base_ip();

        return "http://$baseIp.sslip.io";
    }

    return "http://{$server->ip}.sslip.io";
}

function get_service_templates(bool $force = false): Collection
{
    if ($force) {
        try {
            $response = Http::retry(3, 1000)->get(config('constants.services.official'));
            if ($response->failed()) {
                return collect([]);
            }
            $services = $response->json();

            return collect($services);
        } catch (\Throwable $e) {
            $services = File::get(base_path('templates/service-templates.json'));

            return collect(json_decode($services))->sortKeys();
        }
    } else {
        $services = File::get(base_path('templates/service-templates.json'));

        return collect(json_decode($services))->sortKeys();
    }
}

function getResourceByUuid(string $uuid, ?int $teamId = null)
{
    if (is_null($teamId)) {
        return null;
    }
    $resource = queryResourcesByUuid($uuid);
    if (! is_null($resource) && $resource->environment->project->team_id === $teamId) {
        return $resource;
    }

    return null;
}
function queryDatabaseByUuidWithinTeam(string $uuid, string $teamId)
{
    $postgresql = StandalonePostgresql::whereUuid($uuid)->first();
    if ($postgresql && $postgresql->team()->id == $teamId) {
        return $postgresql->unsetRelation('environment')->unsetRelation('destination');
    }
    $redis = StandaloneRedis::whereUuid($uuid)->first();
    if ($redis && $redis->team()->id == $teamId) {
        return $redis->unsetRelation('environment');
    }
    $mongodb = StandaloneMongodb::whereUuid($uuid)->first();
    if ($mongodb && $mongodb->team()->id == $teamId) {
        return $mongodb->unsetRelation('environment');
    }
    $mysql = StandaloneMysql::whereUuid($uuid)->first();
    if ($mysql && $mysql->team()->id == $teamId) {
        return $mysql->unsetRelation('environment');
    }
    $mariadb = StandaloneMariadb::whereUuid($uuid)->first();
    if ($mariadb && $mariadb->team()->id == $teamId) {
        return $mariadb->unsetRelation('environment');
    }
    $keydb = StandaloneKeydb::whereUuid($uuid)->first();
    if ($keydb && $keydb->team()->id == $teamId) {
        return $keydb->unsetRelation('environment');
    }
    $dragonfly = StandaloneDragonfly::whereUuid($uuid)->first();
    if ($dragonfly && $dragonfly->team()->id == $teamId) {
        return $dragonfly->unsetRelation('environment');
    }
    $clickhouse = StandaloneClickhouse::whereUuid($uuid)->first();
    if ($clickhouse && $clickhouse->team()->id == $teamId) {
        return $clickhouse->unsetRelation('environment');
    }

    return null;
}
function queryResourcesByUuid(string $uuid)
{
    $resource = null;
    $application = Application::whereUuid($uuid)->first();
    if ($application) {
        return $application;
    }
    $service = Service::whereUuid($uuid)->first();
    if ($service) {
        return $service;
    }
    $postgresql = StandalonePostgresql::whereUuid($uuid)->first();
    if ($postgresql) {
        return $postgresql;
    }
    $redis = StandaloneRedis::whereUuid($uuid)->first();
    if ($redis) {
        return $redis;
    }
    $mongodb = StandaloneMongodb::whereUuid($uuid)->first();
    if ($mongodb) {
        return $mongodb;
    }
    $mysql = StandaloneMysql::whereUuid($uuid)->first();
    if ($mysql) {
        return $mysql;
    }
    $mariadb = StandaloneMariadb::whereUuid($uuid)->first();
    if ($mariadb) {
        return $mariadb;
    }
    $keydb = StandaloneKeydb::whereUuid($uuid)->first();
    if ($keydb) {
        return $keydb;
    }
    $dragonfly = StandaloneDragonfly::whereUuid($uuid)->first();
    if ($dragonfly) {
        return $dragonfly;
    }
    $clickhouse = StandaloneClickhouse::whereUuid($uuid)->first();
    if ($clickhouse) {
        return $clickhouse;
    }

    return $resource;
}
function generatTagDeployWebhook($tag_name)
{
    $baseUrl = base_url();
    $api = Url::fromString($baseUrl).'/api/v1';
    $endpoint = "/deploy?tag=$tag_name";
    $url = $api.$endpoint;

    return $url;
}
function generateDeployWebhook($resource)
{
    $baseUrl = base_url();
    $api = Url::fromString($baseUrl).'/api/v1';
    $endpoint = '/deploy';
    $uuid = data_get($resource, 'uuid');
    $url = $api.$endpoint."?uuid=$uuid&force=false";

    return $url;
}
function generateGitManualWebhook($resource, $type)
{
    if ($resource->source_id !== 0 && ! is_null($resource->source_id)) {
        return null;
    }
    if ($resource->getMorphClass() === 'App\Models\Application') {
        $baseUrl = base_url();
        $api = Url::fromString($baseUrl)."/webhooks/source/$type/events/manual";

        return $api;
    }

    return null;
}
function removeAnsiColors($text)
{
    return preg_replace('/\e[[][A-Za-z0-9];?[0-9]*m?/', '', $text);
}

function getTopLevelNetworks(Service|Application $resource)
{
    if ($resource->getMorphClass() === 'App\Models\Service') {
        if ($resource->docker_compose_raw) {
            try {
                $yaml = Yaml::parse($resource->docker_compose_raw);
            } catch (\Exception $e) {
                throw new \Exception($e->getMessage());
            }
            $services = data_get($yaml, 'services');
            $topLevelNetworks = collect(data_get($yaml, 'networks', []));
            $definedNetwork = collect([$resource->uuid]);
            $services = collect($services)->map(function ($service, $_) use ($topLevelNetworks, $definedNetwork) {
                $serviceNetworks = collect(data_get($service, 'networks', []));
                $hasHostNetworkMode = data_get($service, 'network_mode') === 'host' ? true : false;

                // Only add 'networks' key if 'network_mode' is not 'host'
                if (! $hasHostNetworkMode) {
                    // Collect/create/update networks
                    if ($serviceNetworks->count() > 0) {
                        foreach ($serviceNetworks as $networkName => $networkDetails) {
                            if ($networkName === 'default') {
                                continue;
                            }
                            // ignore alias
                            if ($networkDetails['aliases'] ?? false) {
                                continue;
                            }
                            $networkExists = $topLevelNetworks->contains(function ($value, $key) use ($networkName) {
                                return $value == $networkName || $key == $networkName;
                            });
                            if (! $networkExists) {
                                $topLevelNetworks->put($networkDetails, null);
                            }
                        }
                    }

                    $definedNetworkExists = $topLevelNetworks->contains(function ($value, $_) use ($definedNetwork) {
                        return $value == $definedNetwork;
                    });
                    if (! $definedNetworkExists) {
                        foreach ($definedNetwork as $network) {
                            $topLevelNetworks->put($network, [
                                'name' => $network,
                                'external' => true,
                            ]);
                        }
                    }
                }

                return $service;
            });

            return $topLevelNetworks->keys();
        }
    } elseif ($resource->getMorphClass() === 'App\Models\Application') {
        try {
            $yaml = Yaml::parse($resource->docker_compose_raw);
        } catch (\Exception $e) {
            throw new \Exception($e->getMessage());
        }
        $server = $resource->destination->server;
        $topLevelNetworks = collect(data_get($yaml, 'networks', []));
        $services = data_get($yaml, 'services');
        $definedNetwork = collect([$resource->uuid]);
        $services = collect($services)->map(function ($service, $_) use ($topLevelNetworks, $definedNetwork) {
            $serviceNetworks = collect(data_get($service, 'networks', []));

            // Collect/create/update networks
            if ($serviceNetworks->count() > 0) {
                foreach ($serviceNetworks as $networkName => $networkDetails) {
                    if ($networkName === 'default') {
                        continue;
                    }
                    // ignore alias
                    if ($networkDetails['aliases'] ?? false) {
                        continue;
                    }
                    $networkExists = $topLevelNetworks->contains(function ($value, $key) use ($networkName) {
                        return $value == $networkName || $key == $networkName;
                    });
                    if (! $networkExists) {
                        $topLevelNetworks->put($networkDetails, null);
                    }
                }
            }
            $definedNetworkExists = $topLevelNetworks->contains(function ($value, $_) use ($definedNetwork) {
                return $value == $definedNetwork;
            });
            if (! $definedNetworkExists) {
                foreach ($definedNetwork as $network) {
                    $topLevelNetworks->put($network, [
                        'name' => $network,
                        'external' => true,
                    ]);
                }
            }

            return $service;
        });

        return $topLevelNetworks->keys();
    }
}
function sourceIsLocal(Stringable $source)
{
    if ($source->startsWith('./') || $source->startsWith('/') || $source->startsWith('~') || $source->startsWith('..') || $source->startsWith('~/') || $source->startsWith('../')) {
        return true;
    }

    return false;
}

function replaceLocalSource(Stringable $source, Stringable $replacedWith)
{
    if ($source->startsWith('.')) {
        $source = $source->replaceFirst('.', $replacedWith->value());
    }
    if ($source->startsWith('~')) {
        $source = $source->replaceFirst('~', $replacedWith->value());
    }
    if ($source->startsWith('..')) {
        $source = $source->replaceFirst('..', $replacedWith->value());
    }
    if ($source->endsWith('/')) {
        $source = $source->replaceLast('/', '');
    }

    return $source;
}

function convertToArray($collection)
{
    if ($collection instanceof Collection) {
        return $collection->map(function ($item) {
            return convertToArray($item);
        })->toArray();
    } elseif ($collection instanceof Stringable) {
        return (string) $collection;
    } elseif (is_array($collection)) {
        return array_map(function ($item) {
            return convertToArray($item);
        }, $collection);
    }

    return $collection;
}

function parseEnvVariable(Str|string $value)
{
    $value = str($value);
    $count = substr_count($value->value(), '_');
    $command = null;
    $forService = null;
    $generatedValue = null;
    $port = null;
    if ($value->startsWith('SERVICE')) {
        if ($count === 2) {
            if ($value->startsWith('SERVICE_FQDN') || $value->startsWith('SERVICE_URL')) {
                // SERVICE_FQDN_UMAMI
                $command = $value->after('SERVICE_')->beforeLast('_');
                $forService = $value->afterLast('_');
            } else {
                // SERVICE_BASE64_UMAMI
                $command = $value->after('SERVICE_')->beforeLast('_');
            }
        }
        if ($count === 3) {
            if ($value->startsWith('SERVICE_FQDN') || $value->startsWith('SERVICE_URL')) {
                // SERVICE_FQDN_UMAMI_1000
                $command = $value->after('SERVICE_')->before('_');
                $forService = $value->after('SERVICE_')->after('_')->before('_');
                $port = $value->afterLast('_');
                if (filter_var($port, FILTER_VALIDATE_INT) === false) {
                    $port = null;
                }
            } else {
                // SERVICE_BASE64_64_UMAMI
                $command = $value->after('SERVICE_')->beforeLast('_');
            }
        }
    }

    return [
        'command' => $command,
        'forService' => $forService,
        'generatedValue' => $generatedValue,
        'port' => $port,
    ];
}
function generateEnvValue(string $command, Service|Application|null $service = null)
{
    switch ($command) {
        case 'PASSWORD':
            $generatedValue = Str::password(symbols: false);
            break;
        case 'PASSWORD_64':
            $generatedValue = Str::password(length: 64, symbols: false);
            break;
            // This is not base64, it's just a random string
        case 'BASE64_64':
            $generatedValue = Str::random(64);
            break;
        case 'BASE64_128':
            $generatedValue = Str::random(128);
            break;
        case 'BASE64':
        case 'BASE64_32':
            $generatedValue = Str::random(32);
            break;
            // This is base64,
        case 'REALBASE64_64':
            $generatedValue = base64_encode(Str::random(64));
            break;
        case 'REALBASE64_128':
            $generatedValue = base64_encode(Str::random(128));
            break;
        case 'REALBASE64':
        case 'REALBASE64_32':
            $generatedValue = base64_encode(Str::random(32));
            break;
        case 'USER':
            $generatedValue = Str::random(16);
            break;
        case 'SUPABASEANON':
            $signingKey = $service->environment_variables()->where('key', 'SERVICE_PASSWORD_JWT')->first();
            if (is_null($signingKey)) {
                return;
            } else {
                $signingKey = $signingKey->value;
            }
            $key = InMemory::plainText($signingKey);
            $algorithm = new Sha256;
            $tokenBuilder = (new Builder(new JoseEncoder, ChainedFormatter::default()));
            $now = new DateTimeImmutable;
            $now = $now->setTime($now->format('H'), $now->format('i'));
            $token = $tokenBuilder
                ->issuedBy('supabase')
                ->issuedAt($now)
                ->expiresAt($now->modify('+100 year'))
                ->withClaim('role', 'anon')
                ->getToken($algorithm, $key);
            $generatedValue = $token->toString();
            break;
        case 'SUPABASESERVICE':
            $signingKey = $service->environment_variables()->where('key', 'SERVICE_PASSWORD_JWT')->first();
            if (is_null($signingKey)) {
                return;
            } else {
                $signingKey = $signingKey->value;
            }
            $key = InMemory::plainText($signingKey);
            $algorithm = new Sha256;
            $tokenBuilder = (new Builder(new JoseEncoder, ChainedFormatter::default()));
            $now = new DateTimeImmutable;
            $now = $now->setTime($now->format('H'), $now->format('i'));
            $token = $tokenBuilder
                ->issuedBy('supabase')
                ->issuedAt($now)
                ->expiresAt($now->modify('+100 year'))
                ->withClaim('role', 'service_role')
                ->getToken($algorithm, $key);
            $generatedValue = $token->toString();
            break;
        default:
            // $generatedValue = Str::random(16);
            $generatedValue = null;
            break;
    }

    return $generatedValue;
}

function getRealtime()
{
    $envDefined = env('PUSHER_PORT');
    if (empty($envDefined)) {
        $url = Url::fromString(Request::getSchemeAndHttpHost());
        $port = $url->getPort();
        if ($port) {
            return '6001';
        } else {
            return null;
        }
    } else {
        return $envDefined;
    }
}

function validate_dns_entry(string $fqdn, Server $server)
{
    // https://www.cloudflare.com/ips-v4/#
    $cloudflare_ips = collect(['173.245.48.0/20', '103.21.244.0/22', '103.22.200.0/22', '103.31.4.0/22', '141.101.64.0/18', '108.162.192.0/18', '190.93.240.0/20', '188.114.96.0/20', '197.234.240.0/22', '198.41.128.0/17', '162.158.0.0/15', '104.16.0.0/13', '172.64.0.0/13', '131.0.72.0/22']);

    $url = Url::fromString($fqdn);
    $host = $url->getHost();
    if (str($host)->contains('sslip.io')) {
        return true;
    }
    $settings = \App\Models\InstanceSettings::get();
    $is_dns_validation_enabled = data_get($settings, 'is_dns_validation_enabled');
    if (! $is_dns_validation_enabled) {
        return true;
    }
    $dns_servers = data_get($settings, 'custom_dns_servers');
    $dns_servers = str($dns_servers)->explode(',');
    if ($server->id === 0) {
        $ip = data_get($settings, 'public_ipv4', data_get($settings, 'public_ipv6', $server->ip));
    } else {
        $ip = $server->ip;
    }
    $found_matching_ip = false;
    $type = \PurplePixie\PhpDns\DNSTypes::NAME_A;
    foreach ($dns_servers as $dns_server) {
        try {
            ray("Checking $host on $dns_server");
            $query = new DNSQuery($dns_server);
            $results = $query->query($host, $type);
            if ($results === false || $query->hasError()) {
                ray('Error: '.$query->getLasterror());
            } else {
                foreach ($results as $result) {
                    if ($result->getType() == $type) {
                        if (ip_match($result->getData(), $cloudflare_ips->toArray(), $match)) {
                            ray("Found match in Cloudflare IPs: $match");
                            $found_matching_ip = true;
                            break;
                        }
                        if ($result->getData() === $ip) {
                            ray($host.' has IP address '.$result->getData());
                            ray($result->getString());
                            $found_matching_ip = true;
                            break;
                        }
                    }
                }
            }
        } catch (\Exception $e) {
        }
    }
    ray("Found match: $found_matching_ip");

    return $found_matching_ip;
}

function ip_match($ip, $cidrs, &$match = null)
{
    foreach ((array) $cidrs as $cidr) {
        [$subnet, $mask] = explode('/', $cidr);
        if (((ip2long($ip) & ($mask = ~((1 << (32 - $mask)) - 1))) == (ip2long($subnet) & $mask))) {
            $match = $cidr;

            return true;
        }
    }

    return false;
}
function checkIfDomainIsAlreadyUsed(Collection|array $domains, ?string $teamId = null, ?string $uuid = null)
{
    if (is_null($teamId)) {
        return response()->json(['error' => 'Team ID is required.'], 400);
    }
    if (is_array($domains)) {
        $domains = collect($domains);
    }

    $domains = $domains->map(function ($domain) {
        if (str($domain)->endsWith('/')) {
            $domain = str($domain)->beforeLast('/');
        }

        return str($domain);
    });
    $applications = Application::ownedByCurrentTeamAPI($teamId)->get(['fqdn', 'uuid']);
    $serviceApplications = ServiceApplication::ownedByCurrentTeamAPI($teamId)->get(['fqdn', 'uuid']);
    if ($uuid) {
        $applications = $applications->filter(fn ($app) => $app->uuid !== $uuid);
        $serviceApplications = $serviceApplications->filter(fn ($app) => $app->uuid !== $uuid);
    }
    $domainFound = false;
    foreach ($applications as $app) {
        if (is_null($app->fqdn)) {
            continue;
        }
        $list_of_domains = collect(explode(',', $app->fqdn))->filter(fn ($fqdn) => $fqdn !== '');
        foreach ($list_of_domains as $domain) {
            if (str($domain)->endsWith('/')) {
                $domain = str($domain)->beforeLast('/');
            }
            $naked_domain = str($domain)->value();
            if ($domains->contains($naked_domain)) {
                $domainFound = true;
                break;
            }
        }
    }
    if ($domainFound) {
        return true;
    }
    foreach ($serviceApplications as $app) {
        if (str($app->fqdn)->isEmpty()) {
            continue;
        }
        $list_of_domains = collect(explode(',', $app->fqdn))->filter(fn ($fqdn) => $fqdn !== '');
        foreach ($list_of_domains as $domain) {
            if (str($domain)->endsWith('/')) {
                $domain = str($domain)->beforeLast('/');
            }
            $naked_domain = str($domain)->value();
            if ($domains->contains($naked_domain)) {
                $domainFound = true;
                break;
            }
        }
    }
    if ($domainFound) {
        return true;
    }
    $settings = \App\Models\InstanceSettings::get();
    if (data_get($settings, 'fqdn')) {
        $domain = data_get($settings, 'fqdn');
        if (str($domain)->endsWith('/')) {
            $domain = str($domain)->beforeLast('/');
        }
        $naked_domain = str($domain)->value();
        if ($domains->contains($naked_domain)) {
            return true;
        }
    }
}
function check_domain_usage(ServiceApplication|Application|null $resource = null, ?string $domain = null)
{
    if ($resource) {
        if ($resource->getMorphClass() === 'App\Models\Application' && $resource->build_pack === 'dockercompose') {
            $domains = data_get(json_decode($resource->docker_compose_domains, true), '*.domain');
            $domains = collect($domains);
        } else {
            $domains = collect($resource->fqdns);
        }
    } elseif ($domain) {
        $domains = collect($domain);
    } else {
        throw new \RuntimeException('No resource or FQDN provided.');
    }
    $domains = $domains->map(function ($domain) {
        if (str($domain)->endsWith('/')) {
            $domain = str($domain)->beforeLast('/');
        }

        return str($domain);
    });
    $apps = Application::all();
    foreach ($apps as $app) {
        $list_of_domains = collect(explode(',', $app->fqdn))->filter(fn ($fqdn) => $fqdn !== '');
        foreach ($list_of_domains as $domain) {
            if (str($domain)->endsWith('/')) {
                $domain = str($domain)->beforeLast('/');
            }
            $naked_domain = str($domain)->value();
            if ($domains->contains($naked_domain)) {
                if (data_get($resource, 'uuid')) {
                    if ($resource->uuid !== $app->uuid) {
                        throw new \RuntimeException("Domain $naked_domain is already in use by another resource called: <br><br>{$app->name}.");
                    }
                } elseif ($domain) {
                    throw new \RuntimeException("Domain $naked_domain is already in use by another resource called: <br><br>{$app->name}.");
                }
            }
        }
    }
    $apps = ServiceApplication::all();
    foreach ($apps as $app) {
        $list_of_domains = collect(explode(',', $app->fqdn))->filter(fn ($fqdn) => $fqdn !== '');
        foreach ($list_of_domains as $domain) {
            if (str($domain)->endsWith('/')) {
                $domain = str($domain)->beforeLast('/');
            }
            $naked_domain = str($domain)->value();
            if ($domains->contains($naked_domain)) {
                if (data_get($resource, 'uuid')) {
                    if ($resource->uuid !== $app->uuid) {
                        throw new \RuntimeException("Domain $naked_domain is already in use by another resource called: <br><br>{$app->name}.");
                    }
                } elseif ($domain) {
                    throw new \RuntimeException("Domain $naked_domain is already in use by another resource called: <br><br>{$app->name}.");
                }
            }
        }
    }
    if ($resource) {
        $settings = \App\Models\InstanceSettings::get();
        if (data_get($settings, 'fqdn')) {
            $domain = data_get($settings, 'fqdn');
            if (str($domain)->endsWith('/')) {
                $domain = str($domain)->beforeLast('/');
            }
            $naked_domain = str($domain)->value();
            if ($domains->contains($naked_domain)) {
                throw new \RuntimeException("Domain $naked_domain is already in use by this Coolify instance.");
            }
        }
    }
}

function parseCommandsByLineForSudo(Collection $commands, Server $server): array
{
    $commands = $commands->map(function ($line) {
        if (! str($line)->startsWith('cd') && ! str($line)->startsWith('command') && ! str($line)->startsWith('echo') && ! str($line)->startsWith('true')) {
            return "sudo $line";
        }

        return $line;
    });
    $commands = $commands->map(function ($line) use ($server) {
        if (Str::startsWith($line, 'sudo mkdir -p')) {
            return "$line && sudo chown -R $server->user:$server->user ".Str::after($line, 'sudo mkdir -p').' && sudo chmod -R o-rwx '.Str::after($line, 'sudo mkdir -p');
        }

        return $line;
    });
    $commands = $commands->map(function ($line) {
        $line = str($line);
        if (str($line)->contains('$(')) {
            $line = $line->replace('$(', '$(sudo ');
        }
        if (str($line)->contains('||')) {
            $line = $line->replace('||', '|| sudo');
        }
        if (str($line)->contains('&&')) {
            $line = $line->replace('&&', '&& sudo');
        }
        if (str($line)->contains(' | ')) {
            $line = $line->replace(' | ', ' | sudo ');
        }

        return $line->value();
    });

    return $commands->toArray();
}
function parseLineForSudo(string $command, Server $server): string
{
    if (! str($command)->startSwith('cd') && ! str($command)->startSwith('command')) {
        $command = "sudo $command";
    }
    if (Str::startsWith($command, 'sudo mkdir -p')) {
        $command = "$command && sudo chown -R $server->user:$server->user ".Str::after($command, 'sudo mkdir -p').' && sudo chmod -R o-rwx '.Str::after($command, 'sudo mkdir -p');
    }
    if (str($command)->contains('$(') || str($command)->contains('`')) {
        $command = str($command)->replace('$(', '$(sudo ')->replace('`', '`sudo ')->value();
    }
    if (str($command)->contains('||')) {
        $command = str($command)->replace('||', '|| sudo ')->value();
    }
    if (str($command)->contains('&&')) {
        $command = str($command)->replace('&&', '&& sudo ')->value();
    }

    return $command;
}

function get_public_ips()
{
    try {
        echo "Refreshing public ips!\n";
        $settings = \App\Models\InstanceSettings::get();
        [$first, $second] = Process::concurrently(function (Pool $pool) {
            $pool->path(__DIR__)->command('curl -4s https://ifconfig.io');
            $pool->path(__DIR__)->command('curl -6s https://ifconfig.io');
        });
        $ipv4 = $first->output();
        if ($ipv4) {
            $ipv4 = trim($ipv4);
            $validate_ipv4 = filter_var($ipv4, FILTER_VALIDATE_IP);
            if ($validate_ipv4 == false) {
                echo "Invalid ipv4: $ipv4\n";

                return;
            }
            $settings->update(['public_ipv4' => $ipv4]);
        }
        $ipv6 = $second->output();
        if ($ipv6) {
            $ipv6 = trim($ipv6);
            $validate_ipv6 = filter_var($ipv6, FILTER_VALIDATE_IP);
            if ($validate_ipv6 == false) {
                echo "Invalid ipv6: $ipv6\n";

                return;
            }
            $settings->update(['public_ipv6' => $ipv6]);
        }
    } catch (\Throwable $e) {
        echo "Error: {$e->getMessage()}\n";
    }
}

function isAnyDeploymentInprogress()
{
    // Only use it in the deployment script
    $count = ApplicationDeploymentQueue::whereIn('status', [ApplicationDeploymentStatus::IN_PROGRESS, ApplicationDeploymentStatus::QUEUED])->count();
    if ($count > 0) {
        echo "There are $count deployments in progress. Exiting...\n";
        exit(1);
    }
    echo "No deployments in progress.\n";
    exit(0);
}

function generateSentinelToken()
{
    $token = Str::random(64);

    return $token;
}

function isBase64Encoded($strValue)
{
    return base64_encode(base64_decode($strValue, true)) === $strValue;
}
function customApiValidator(Collection|array $item, array $rules)
{
    if (is_array($item)) {
        $item = collect($item);
    }

    return Validator::make($item->toArray(), $rules, [
        'required' => 'This field is required.',
    ]);
}

function parseServiceVolumes($serviceVolumes, $resource, $topLevelVolumes, $pull_request_id = 0)
{
    $serviceVolumes = $serviceVolumes->map(function ($volume) use ($resource, $topLevelVolumes, $pull_request_id) {
        $type = null;
        $source = null;
        $target = null;
        $content = null;
        $isDirectory = false;
        if (is_string($volume)) {
            $source = str($volume)->before(':');
            $target = str($volume)->after(':')->beforeLast(':');
            $foundConfig = $resource->fileStorages()->whereMountPath($target)->first();
            if ($source->startsWith('./') || $source->startsWith('/') || $source->startsWith('~')) {
                $type = str('bind');
                if ($foundConfig) {
                    $contentNotNull = data_get($foundConfig, 'content');
                    if ($contentNotNull) {
                        $content = $contentNotNull;
                    }
                    $isDirectory = data_get($foundConfig, 'is_directory');
                } else {
                    // By default, we cannot determine if the bind is a directory or not, so we set it to directory
                    $isDirectory = true;
                }
            } else {
                $type = str('volume');
            }
        } elseif (is_array($volume)) {
            $type = data_get_str($volume, 'type');
            $source = data_get_str($volume, 'source');
            $target = data_get_str($volume, 'target');
            $content = data_get($volume, 'content');
            $isDirectory = (bool) data_get($volume, 'isDirectory', null) || (bool) data_get($volume, 'is_directory', null);
            $foundConfig = $resource->fileStorages()->whereMountPath($target)->first();
            if ($foundConfig) {
                $contentNotNull = data_get($foundConfig, 'content');
                if ($contentNotNull) {
                    $content = $contentNotNull;
                }
                $isDirectory = data_get($foundConfig, 'is_directory');
            } else {
                $isDirectory = (bool) data_get($volume, 'isDirectory', null) || (bool) data_get($volume, 'is_directory', null);
                if ((is_null($isDirectory) || ! $isDirectory) && is_null($content)) {
                    // if isDirectory is not set (or false) & content is also not set, we assume it is a directory
                    ray('setting isDirectory to true');
                    $isDirectory = true;
                }
            }
        }
        if ($type?->value() === 'bind') {
            if ($source->value() === '/var/run/docker.sock') {
                return $volume;
            }
            if ($source->value() === '/tmp' || $source->value() === '/tmp/') {
                return $volume;
            }
            if (get_class($resource) === "App\Models\Application") {
                $dir = base_configuration_dir().'/applications/'.$resource->uuid;
            } else {
                $dir = base_configuration_dir().'/services/'.$resource->service->uuid;
            }

            if ($source->startsWith('.')) {
                $source = $source->replaceFirst('.', $dir);
            }
            if ($source->startsWith('~')) {
                $source = $source->replaceFirst('~', $dir);
            }
            if ($pull_request_id !== 0) {
                $source = $source."-pr-$pull_request_id";
            }
            if (! $resource?->settings?->is_preserve_repository_enabled || $foundConfig?->is_based_on_git) {
                LocalFileVolume::updateOrCreate(
                    [
                        'mount_path' => $target,
                        'resource_id' => $resource->id,
                        'resource_type' => get_class($resource),
                    ],
                    [
                        'fs_path' => $source,
                        'mount_path' => $target,
                        'content' => $content,
                        'is_directory' => $isDirectory,
                        'resource_id' => $resource->id,
                        'resource_type' => get_class($resource),
                    ]
                );
            }
        } elseif ($type->value() === 'volume') {
            if ($topLevelVolumes->has($source->value())) {
                $v = $topLevelVolumes->get($source->value());
                if (data_get($v, 'driver_opts.type') === 'cifs') {
                    return $volume;
                }
            }
            $slugWithoutUuid = Str::slug($source, '-');
            if (get_class($resource) === "App\Models\Application") {
                $name = "{$resource->uuid}_{$slugWithoutUuid}";
            } else {
                $name = "{$resource->service->uuid}_{$slugWithoutUuid}";
            }
            if (is_string($volume)) {
                $source = str($volume)->before(':');
                $target = str($volume)->after(':')->beforeLast(':');
                $source = $name;
                $volume = "$source:$target";
            } elseif (is_array($volume)) {
                data_set($volume, 'source', $name);
            }
            $topLevelVolumes->put($name, [
                'name' => $name,
            ]);
            LocalPersistentVolume::updateOrCreate(
                [
                    'mount_path' => $target,
                    'resource_id' => $resource->id,
                    'resource_type' => get_class($resource),
                ],
                [
                    'name' => $name,
                    'mount_path' => $target,
                    'resource_id' => $resource->id,
                    'resource_type' => get_class($resource),
                ]
            );
        }
        dispatch(new ServerFilesFromServerJob($resource));

        return $volume;
    });

    return [
        'serviceVolumes' => $serviceVolumes,
        'topLevelVolumes' => $topLevelVolumes,
    ];
}

function parseDockerComposeFile(Service|Application $resource, bool $isNew = false, int $pull_request_id = 0, ?int $preview_id = null)
{
    if ($resource->getMorphClass() === 'App\Models\Service') {
        if ($resource->docker_compose_raw) {
            try {
                $yaml = Yaml::parse($resource->docker_compose_raw);
            } catch (\Exception $e) {
                throw new \Exception($e->getMessage());
            }
            $allServices = get_service_templates();
            $topLevelVolumes = collect(data_get($yaml, 'volumes', []));
            $topLevelNetworks = collect(data_get($yaml, 'networks', []));
            $topLevelConfigs = collect(data_get($yaml, 'configs', []));
            $topLevelSecrets = collect(data_get($yaml, 'secrets', []));
            $services = data_get($yaml, 'services');

            $generatedServiceFQDNS = collect([]);
            if (is_null($resource->destination)) {
                $destination = $resource->server->destinations()->first();
                if ($destination) {
                    $resource->destination()->associate($destination);
                    $resource->save();
                }
            }
            $definedNetwork = collect([$resource->uuid]);
            if ($topLevelVolumes->count() > 0) {
                $tempTopLevelVolumes = collect([]);
                foreach ($topLevelVolumes as $volumeName => $volume) {
                    if (is_null($volume)) {
                        continue;
                    }
                    $tempTopLevelVolumes->put($volumeName, $volume);
                }
                $topLevelVolumes = collect($tempTopLevelVolumes);
            }
            $services = collect($services)->map(function ($service, $serviceName) use ($topLevelVolumes, $topLevelNetworks, $definedNetwork, $isNew, $generatedServiceFQDNS, $resource, $allServices) {
                // Workarounds for beta users.
                if ($serviceName === 'registry') {
                    $tempServiceName = 'docker-registry';
                } else {
                    $tempServiceName = $serviceName;
                }
                if (str(data_get($service, 'image'))->contains('glitchtip')) {
                    $tempServiceName = 'glitchtip';
                }
                if ($serviceName === 'supabase-kong') {
                    $tempServiceName = 'supabase';
                }
                $serviceDefinition = data_get($allServices, $tempServiceName);
                $predefinedPort = data_get($serviceDefinition, 'port');
                if ($serviceName === 'plausible') {
                    $predefinedPort = '8000';
                }
                // End of workarounds for beta users.
                $serviceVolumes = collect(data_get($service, 'volumes', []));
                $servicePorts = collect(data_get($service, 'ports', []));
                $serviceNetworks = collect(data_get($service, 'networks', []));
                $serviceVariables = collect(data_get($service, 'environment', []));
                $serviceLabels = collect(data_get($service, 'labels', []));
                $hasHostNetworkMode = data_get($service, 'network_mode') === 'host' ? true : false;
                if ($serviceLabels->count() > 0) {
                    $removedLabels = collect([]);
                    $serviceLabels = $serviceLabels->filter(function ($serviceLabel, $serviceLabelName) use ($removedLabels) {
                        if (! str($serviceLabel)->contains('=')) {
                            $removedLabels->put($serviceLabelName, $serviceLabel);

                            return false;
                        }

                        return $serviceLabel;
                    });
                    foreach ($removedLabels as $removedLabelName => $removedLabel) {
                        $serviceLabels->push("$removedLabelName=$removedLabel");
                    }
                }

                $containerName = "$serviceName-{$resource->uuid}";

                // Decide if the service is a database
                $isDatabase = isDatabaseImage(data_get_str($service, 'image'));
                $image = data_get_str($service, 'image');
                data_set($service, 'is_database', $isDatabase);

                // Create new serviceApplication or serviceDatabase
                if ($isDatabase) {
                    if ($isNew) {
                        $savedService = ServiceDatabase::create([
                            'name' => $serviceName,
                            'image' => $image,
                            'service_id' => $resource->id,
                        ]);
                    } else {
                        $savedService = ServiceDatabase::where([
                            'name' => $serviceName,
                            'service_id' => $resource->id,
                        ])->first();
                    }
                } else {
                    if ($isNew) {
                        $savedService = ServiceApplication::create([
                            'name' => $serviceName,
                            'image' => $image,
                            'service_id' => $resource->id,
                        ]);
                    } else {
                        $savedService = ServiceApplication::where([
                            'name' => $serviceName,
                            'service_id' => $resource->id,
                        ])->first();
                    }
                }
                if (is_null($savedService)) {
                    if ($isDatabase) {
                        $savedService = ServiceDatabase::create([
                            'name' => $serviceName,
                            'image' => $image,
                            'service_id' => $resource->id,
                        ]);
                    } else {
                        $savedService = ServiceApplication::create([
                            'name' => $serviceName,
                            'image' => $image,
                            'service_id' => $resource->id,
                        ]);
                    }
                }

                // Check if image changed
                if ($savedService->image !== $image) {
                    $savedService->image = $image;
                    $savedService->save();
                }
                // Collect/create/update networks
                if ($serviceNetworks->count() > 0) {
                    foreach ($serviceNetworks as $networkName => $networkDetails) {
                        if ($networkName === 'default') {
                            continue;
                        }
                        // ignore alias
                        if ($networkDetails['aliases'] ?? false) {
                            continue;
                        }
                        $networkExists = $topLevelNetworks->contains(function ($value, $key) use ($networkName) {
                            return $value == $networkName || $key == $networkName;
                        });
                        if (! $networkExists) {
                            $topLevelNetworks->put($networkDetails, null);
                        }
                    }
                }

                // Collect/create/update ports
                $collectedPorts = collect([]);
                if ($servicePorts->count() > 0) {
                    foreach ($servicePorts as $sport) {
                        if (is_string($sport) || is_numeric($sport)) {
                            $collectedPorts->push($sport);
                        }
                        if (is_array($sport)) {
                            $target = data_get($sport, 'target');
                            $published = data_get($sport, 'published');
                            $protocol = data_get($sport, 'protocol');
                            $collectedPorts->push("$target:$published/$protocol");
                        }
                    }
                }
                $savedService->ports = $collectedPorts->implode(',');
                $savedService->save();

                if (! $hasHostNetworkMode) {
                    // Add Coolify specific networks
                    $definedNetworkExists = $topLevelNetworks->contains(function ($value, $_) use ($definedNetwork) {
                        return $value == $definedNetwork;
                    });
                    if (! $definedNetworkExists) {
                        foreach ($definedNetwork as $network) {
                            $topLevelNetworks->put($network, [
                                'name' => $network,
                                'external' => true,
                            ]);
                        }
                    }
                    $networks = collect();
                    foreach ($serviceNetworks as $key => $serviceNetwork) {
                        if (gettype($serviceNetwork) === 'string') {
                            // networks:
                            //  - appwrite
                            $networks->put($serviceNetwork, null);
                        } elseif (gettype($serviceNetwork) === 'array') {
                            // networks:
                            //   default:
                            //     ipv4_address: 192.168.203.254
                            // $networks->put($serviceNetwork, null);
                            $networks->put($key, $serviceNetwork);
                        }
                    }
                    foreach ($definedNetwork as $key => $network) {
                        $networks->put($network, null);
                    }
                    data_set($service, 'networks', $networks->toArray());
                }

                // Collect/create/update volumes
                if ($serviceVolumes->count() > 0) {
                    $serviceVolumes = $serviceVolumes->map(function ($volume) use ($savedService, $topLevelVolumes) {
                        $type = null;
                        $source = null;
                        $target = null;
                        $content = null;
                        $isDirectory = false;
                        if (is_string($volume)) {
                            $source = str($volume)->before(':');
                            $target = str($volume)->after(':')->beforeLast(':');
                            if ($source->startsWith('./') || $source->startsWith('/') || $source->startsWith('~')) {
                                $type = str('bind');
                                // By default, we cannot determine if the bind is a directory or not, so we set it to directory
                                $isDirectory = true;
                            } else {
                                $type = str('volume');
                            }
                        } elseif (is_array($volume)) {
                            $type = data_get_str($volume, 'type');
                            $source = data_get_str($volume, 'source');
                            $target = data_get_str($volume, 'target');
                            $content = data_get($volume, 'content');
                            $isDirectory = (bool) data_get($volume, 'isDirectory', null) || (bool) data_get($volume, 'is_directory', null);
                            $foundConfig = $savedService->fileStorages()->whereMountPath($target)->first();
                            if ($foundConfig) {
                                $contentNotNull = data_get($foundConfig, 'content');
                                if ($contentNotNull) {
                                    $content = $contentNotNull;
                                }
                                $isDirectory = (bool) data_get($volume, 'isDirectory', null) || (bool) data_get($volume, 'is_directory', null);
                            }
                            if (is_null($isDirectory) && is_null($content)) {
                                // if isDirectory is not set & content is also not set, we assume it is a directory
                                ray('setting isDirectory to true');
                                $isDirectory = true;
                            }
                        }
                        if ($type?->value() === 'bind') {
                            if ($source->value() === '/var/run/docker.sock') {
                                return $volume;
                            }
                            if ($source->value() === '/tmp' || $source->value() === '/tmp/') {
                                return $volume;
                            }
                            LocalFileVolume::updateOrCreate(
                                [
                                    'mount_path' => $target,
                                    'resource_id' => $savedService->id,
                                    'resource_type' => get_class($savedService),
                                ],
                                [
                                    'fs_path' => $source,
                                    'mount_path' => $target,
                                    'content' => $content,
                                    'is_directory' => $isDirectory,
                                    'resource_id' => $savedService->id,
                                    'resource_type' => get_class($savedService),
                                ]
                            );
                        } elseif ($type->value() === 'volume') {
                            if ($topLevelVolumes->has($source->value())) {
                                $v = $topLevelVolumes->get($source->value());
                                if (data_get($v, 'driver_opts.type') === 'cifs') {
                                    return $volume;
                                }
                            }
                            $slugWithoutUuid = Str::slug($source, '-');
                            $name = "{$savedService->service->uuid}_{$slugWithoutUuid}";
                            if (is_string($volume)) {
                                $source = str($volume)->before(':');
                                $target = str($volume)->after(':')->beforeLast(':');
                                $source = $name;
                                $volume = "$source:$target";
                            } elseif (is_array($volume)) {
                                data_set($volume, 'source', $name);
                            }
                            $topLevelVolumes->put($name, [
                                'name' => $name,
                            ]);
                            LocalPersistentVolume::updateOrCreate(
                                [
                                    'mount_path' => $target,
                                    'resource_id' => $savedService->id,
                                    'resource_type' => get_class($savedService),
                                ],
                                [
                                    'name' => $name,
                                    'mount_path' => $target,
                                    'resource_id' => $savedService->id,
                                    'resource_type' => get_class($savedService),
                                ]
                            );
                        }
                        dispatch(new ServerFilesFromServerJob($savedService));

                        return $volume;
                    });
                    data_set($service, 'volumes', $serviceVolumes->toArray());
                }

                // convert - SESSION_SECRET: 123 to - SESSION_SECRET=123
                $convertedServiceVariables = collect([]);
                foreach ($serviceVariables as $variableName => $variable) {
                    if (is_numeric($variableName)) {
                        if (is_array($variable)) {
                            $key = str(collect($variable)->keys()->first());
                            $value = str(collect($variable)->values()->first());
                            $variable = "$key=$value";
                            $convertedServiceVariables->put($variableName, $variable);
                        } elseif (is_string($variable)) {
                            $convertedServiceVariables->put($variableName, $variable);
                        }
                    } elseif (is_string($variableName)) {
                        $convertedServiceVariables->put($variableName, $variable);
                    }
                }
                $serviceVariables = $convertedServiceVariables;
                // Get variables from the service
                foreach ($serviceVariables as $variableName => $variable) {
                    if (is_numeric($variableName)) {
                        if (is_array($variable)) {
                            // - SESSION_SECRET: 123
                            // - SESSION_SECRET:
                            $key = str(collect($variable)->keys()->first());
                            $value = str(collect($variable)->values()->first());
                        } else {
                            $variable = str($variable);
                            if ($variable->contains('=')) {
                                // - SESSION_SECRET=123
                                // - SESSION_SECRET=
                                $key = $variable->before('=');
                                $value = $variable->after('=');
                            } else {
                                // - SESSION_SECRET
                                $key = $variable;
                                $value = null;
                            }
                        }
                    } else {
                        // SESSION_SECRET: 123
                        // SESSION_SECRET:
                        $key = str($variableName);
                        $value = str($variable);
                    }
                    if ($key->startsWith('SERVICE_FQDN')) {
                        if ($isNew || $savedService->fqdn === null) {
                            $name = $key->after('SERVICE_FQDN_')->beforeLast('_')->lower();
                            $fqdn = generateFqdn($resource->server, "{$name->value()}-{$resource->uuid}");
                            if (substr_count($key->value(), '_') === 3) {
                                // SERVICE_FQDN_UMAMI_1000
                                $port = $key->afterLast('_');
                            } else {
                                $last = $key->afterLast('_');
                                if (is_numeric($last->value())) {
                                    // SERVICE_FQDN_3001
                                    $port = $last;
                                } else {
                                    // SERVICE_FQDN_UMAMI
                                    $port = null;
                                }
                            }
                            if ($port) {
                                $fqdn = "$fqdn:$port";
                            }
                            if (substr_count($key->value(), '_') >= 2) {
                                if ($value) {
                                    $path = $value->value();
                                } else {
                                    $path = null;
                                }
                                if ($generatedServiceFQDNS->count() > 0) {
                                    $alreadyGenerated = $generatedServiceFQDNS->has($key->value());
                                    if ($alreadyGenerated) {
                                        $fqdn = $generatedServiceFQDNS->get($key->value());
                                    } else {
                                        $generatedServiceFQDNS->put($key->value(), $fqdn);
                                    }
                                } else {
                                    $generatedServiceFQDNS->put($key->value(), $fqdn);
                                }
                                $fqdn = "$fqdn$path";
                            }

                            if (! $isDatabase) {
                                if ($savedService->fqdn) {
                                    data_set($savedService, 'fqdn', $savedService->fqdn.','.$fqdn);
                                } else {
                                    data_set($savedService, 'fqdn', $fqdn);
                                }
                                $savedService->save();
                            }
                            EnvironmentVariable::create([
                                'key' => $key,
                                'value' => $fqdn,
                                'is_build_time' => false,
                                'service_id' => $resource->id,
                                'is_preview' => false,
                            ]);
                        }
                        // Caddy needs exact port in some cases.
                        if ($predefinedPort && ! $key->endsWith("_{$predefinedPort}")) {
                            $fqdns_exploded = str($savedService->fqdn)->explode(',');
                            if ($fqdns_exploded->count() > 1) {
                                continue;
                            }
                            $env = EnvironmentVariable::where([
                                'key' => $key,
                                'service_id' => $resource->id,
                            ])->first();
                            if ($env) {
                                $env_url = Url::fromString($savedService->fqdn);
                                $env_port = $env_url->getPort();
                                if ($env_port !== $predefinedPort) {
                                    $env_url = $env_url->withPort($predefinedPort);
                                    $savedService->fqdn = $env_url->__toString();
                                    $savedService->save();
                                }
                            }
                        }

                        // data_forget($service, "environment.$variableName");
                        // $yaml = data_forget($yaml, "services.$serviceName.environment.$variableName");
                        // if (count(data_get($yaml, 'services.' . $serviceName . '.environment')) === 0) {
                        //     $yaml = data_forget($yaml, "services.$serviceName.environment");
                        // }
                        continue;
                    }
                    if ($value?->startsWith('$')) {
                        $foundEnv = EnvironmentVariable::where([
                            'key' => $key,
                            'service_id' => $resource->id,
                        ])->first();
                        $value = str(replaceVariables($value));
                        $key = $value;
                        if ($value->startsWith('SERVICE_')) {
                            $foundEnv = EnvironmentVariable::where([
                                'key' => $key,
                                'service_id' => $resource->id,
                            ])->first();
                            ['command' => $command, 'forService' => $forService, 'generatedValue' => $generatedValue, 'port' => $port] = parseEnvVariable($value);
                            if (! is_null($command)) {
                                if ($command?->value() === 'FQDN' || $command?->value() === 'URL') {
                                    if (Str::lower($forService) === $serviceName) {
                                        $fqdn = generateFqdn($resource->server, $containerName);
                                    } else {
                                        $fqdn = generateFqdn($resource->server, Str::lower($forService).'-'.$resource->uuid);
                                    }
                                    if ($port) {
                                        $fqdn = "$fqdn:$port";
                                    }
                                    if ($foundEnv) {
                                        $fqdn = data_get($foundEnv, 'value');
                                        // if ($savedService->fqdn) {
                                        //     $savedServiceFqdn = Url::fromString($savedService->fqdn);
                                        //     $parsedFqdn = Url::fromString($fqdn);
                                        //     $savedServicePath = $savedServiceFqdn->getPath();
                                        //     $parsedFqdnPath = $parsedFqdn->getPath();
                                        //     if ($savedServicePath != $parsedFqdnPath) {
                                        //         $fqdn = $parsedFqdn->withPath($savedServicePath)->__toString();
                                        //         $foundEnv->value = $fqdn;
                                        //         $foundEnv->save();
                                        //     }
                                        // }
                                    } else {
                                        if ($command->value() === 'URL') {
                                            $fqdn = str($fqdn)->after('://')->value();
                                        }
                                        EnvironmentVariable::create([
                                            'key' => $key,
                                            'value' => $fqdn,
                                            'is_build_time' => false,
                                            'service_id' => $resource->id,
                                            'is_preview' => false,
                                        ]);
                                    }
                                    if (! $isDatabase) {
                                        if ($command->value() === 'FQDN' && is_null($savedService->fqdn) && ! $foundEnv) {
                                            $savedService->fqdn = $fqdn;
                                            $savedService->save();
                                        }
                                        // Caddy needs exact port in some cases.
                                        if ($predefinedPort && ! $key->endsWith("_{$predefinedPort}") && $command?->value() === 'FQDN' && $resource->server->proxyType() === 'CADDY') {
                                            $fqdns_exploded = str($savedService->fqdn)->explode(',');
                                            if ($fqdns_exploded->count() > 1) {
                                                continue;
                                            }
                                            $env = EnvironmentVariable::where([
                                                'key' => $key,
                                                'service_id' => $resource->id,
                                            ])->first();
                                            if ($env) {
                                                $env_url = Url::fromString($env->value);
                                                $env_port = $env_url->getPort();
                                                if ($env_port !== $predefinedPort) {
                                                    $env_url = $env_url->withPort($predefinedPort);
                                                    $savedService->fqdn = $env_url->__toString();
                                                    $savedService->save();
                                                }
                                            }
                                        }
                                    }
                                } else {
                                    $generatedValue = generateEnvValue($command, $resource);
                                    if (! $foundEnv) {
                                        EnvironmentVariable::create([
                                            'key' => $key,
                                            'value' => $generatedValue,
                                            'is_build_time' => false,
                                            'service_id' => $resource->id,
                                            'is_preview' => false,
                                        ]);
                                    }
                                }
                            }
                        } else {
                            if ($value->contains(':-')) {
                                $key = $value->before(':');
                                $defaultValue = $value->after(':-');
                            } elseif ($value->contains('-')) {
                                $key = $value->before('-');
                                $defaultValue = $value->after('-');
                            } elseif ($value->contains(':?')) {
                                $key = $value->before(':');
                                $defaultValue = $value->after(':?');
                            } elseif ($value->contains('?')) {
                                $key = $value->before('?');
                                $defaultValue = $value->after('?');
                            } else {
                                $key = $value;
                                $defaultValue = null;
                            }
                            $foundEnv = EnvironmentVariable::where([
                                'key' => $key,
                                'service_id' => $resource->id,
                            ])->first();
                            if ($foundEnv) {
                                $defaultValue = data_get($foundEnv, 'value');
                            }
                            EnvironmentVariable::updateOrCreate([
                                'key' => $key,
                                'service_id' => $resource->id,
                            ], [
                                'value' => $defaultValue,
                                'is_build_time' => false,
                                'service_id' => $resource->id,
                                'is_preview' => false,
                            ]);
                        }
                    }
                }
                // Add labels to the service
                if ($savedService->serviceType()) {
                    $fqdns = generateServiceSpecificFqdns($savedService);
                } else {
                    $fqdns = collect(data_get($savedService, 'fqdns'))->filter();
                }
                $defaultLabels = defaultLabels($resource->id, $containerName, type: 'service', subType: $isDatabase ? 'database' : 'application', subId: $savedService->id);
                $serviceLabels = $serviceLabels->merge($defaultLabels);
                if (! $isDatabase && $fqdns->count() > 0) {
                    if ($fqdns) {
                        $shouldGenerateLabelsExactly = $resource->server->settings->generate_exact_labels;
                        if ($shouldGenerateLabelsExactly) {
                            switch ($resource->server->proxyType()) {
                                case ProxyTypes::TRAEFIK->value:
                                    $serviceLabels = $serviceLabels->merge(fqdnLabelsForTraefik(
                                        uuid: $resource->uuid,
                                        domains: $fqdns,
                                        is_force_https_enabled: true,
                                        serviceLabels: $serviceLabels,
                                        is_gzip_enabled: $savedService->isGzipEnabled(),
                                        is_stripprefix_enabled: $savedService->isStripprefixEnabled(),
                                        service_name: $serviceName,
                                        image: data_get($service, 'image')
                                    ));
                                    break;
                                case ProxyTypes::CADDY->value:
                                    $serviceLabels = $serviceLabels->merge(fqdnLabelsForCaddy(
                                        network: $resource->destination->network,
                                        uuid: $resource->uuid,
                                        domains: $fqdns,
                                        is_force_https_enabled: true,
                                        serviceLabels: $serviceLabels,
                                        is_gzip_enabled: $savedService->isGzipEnabled(),
                                        is_stripprefix_enabled: $savedService->isStripprefixEnabled(),
                                        service_name: $serviceName,
                                        image: data_get($service, 'image')
                                    ));
                                    break;
                            }
                        } else {
                            $serviceLabels = $serviceLabels->merge(fqdnLabelsForTraefik(
                                uuid: $resource->uuid,
                                domains: $fqdns,
                                is_force_https_enabled: true,
                                serviceLabels: $serviceLabels,
                                is_gzip_enabled: $savedService->isGzipEnabled(),
                                is_stripprefix_enabled: $savedService->isStripprefixEnabled(),
                                service_name: $serviceName,
                                image: data_get($service, 'image')
                            ));
                            $serviceLabels = $serviceLabels->merge(fqdnLabelsForCaddy(
                                network: $resource->destination->network,
                                uuid: $resource->uuid,
                                domains: $fqdns,
                                is_force_https_enabled: true,
                                serviceLabels: $serviceLabels,
                                is_gzip_enabled: $savedService->isGzipEnabled(),
                                is_stripprefix_enabled: $savedService->isStripprefixEnabled(),
                                service_name: $serviceName,
                                image: data_get($service, 'image')
                            ));
                        }
                    }
                }
                if ($resource->server->isLogDrainEnabled() && $savedService->isLogDrainEnabled()) {
                    data_set($service, 'logging', generate_fluentd_configuration());
                }
                if ($serviceLabels->count() > 0) {
                    if ($resource->is_container_label_escape_enabled) {
                        $serviceLabels = $serviceLabels->map(function ($value, $key) {
                            return escapeDollarSign($value);
                        });
                    }
                }
                data_set($service, 'labels', $serviceLabels->toArray());
                data_forget($service, 'is_database');
                if (! data_get($service, 'restart')) {
                    data_set($service, 'restart', RESTART_MODE);
                }
                if (data_get($service, 'restart') === 'no' || data_get($service, 'exclude_from_hc')) {
                    $savedService->update(['exclude_from_status' => true]);
                }
                data_set($service, 'container_name', $containerName);
                data_forget($service, 'volumes.*.content');
                data_forget($service, 'volumes.*.isDirectory');
                data_forget($service, 'volumes.*.is_directory');
                data_forget($service, 'exclude_from_hc');
                data_set($service, 'environment', $serviceVariables->toArray());
                updateCompose($savedService);

                return $service;
            });

            $envs_from_coolify = $resource->environment_variables()->get();
            $services = collect($services)->map(function ($service, $serviceName) use ($resource, $envs_from_coolify) {
                $serviceVariables = collect(data_get($service, 'environment', []));
                $parsedServiceVariables = collect([]);
                foreach ($serviceVariables as $key => $value) {
                    if (is_numeric($key)) {
                        $value = str($value);
                        if ($value->contains('=')) {
                            $key = $value->before('=')->value();
                            $value = $value->after('=')->value();
                        } else {
                            $key = $value->value();
                            $value = null;
                        }
                        $parsedServiceVariables->put($key, $value);
                    } else {
                        $parsedServiceVariables->put($key, $value);
                    }
                }
                $parsedServiceVariables->put('COOLIFY_CONTAINER_NAME', "$serviceName-{$resource->uuid}");

                // TODO: move this in a shared function
                if (! $parsedServiceVariables->has('COOLIFY_APP_NAME')) {
                    $parsedServiceVariables->put('COOLIFY_APP_NAME', $resource->name);
                }
                if (! $parsedServiceVariables->has('COOLIFY_SERVER_IP')) {
                    $parsedServiceVariables->put("COOLIFY_SERVER_IP", $resource->destination->server->ip);
                }
                if (! $parsedServiceVariables->has('COOLIFY_ENVIRONMENT_NAME')) {
                    $parsedServiceVariables->put("COOLIFY_ENVIRONMENT_NAME", $resource->environment->name);
                }
                if (! $parsedServiceVariables->has('COOLIFY_PROJECT_NAME')) {
                    $parsedServiceVariables->put('COOLIFY_PROJECT_NAME', $resource->project()->name);
                }

                $parsedServiceVariables = $parsedServiceVariables->map(function ($value, $key) use ($envs_from_coolify) {
                    if (! str($value)->startsWith('$')) {
                        $found_env = $envs_from_coolify->where('key', $key)->first();
                        if ($found_env) {
                            return $found_env->value;
                        }
                    }

                    return $value;
                });

                data_set($service, 'environment', $parsedServiceVariables->toArray());

                return $service;
            });
            $finalServices = [
                'services' => $services->toArray(),
                'volumes' => $topLevelVolumes->toArray(),
                'networks' => $topLevelNetworks->toArray(),
                'configs' => $topLevelConfigs->toArray(),
                'secrets' => $topLevelSecrets->toArray(),
            ];
            $yaml = data_forget($yaml, 'services.*.volumes.*.content');
            $resource->docker_compose_raw = Yaml::dump($yaml, 10, 2);
            $resource->docker_compose = Yaml::dump($finalServices, 10, 2);

            $resource->save();
            $resource->saveComposeConfigs();

            return collect($finalServices);
        } else {
            return collect([]);
        }
    } elseif ($resource->getMorphClass() === 'App\Models\Application') {
        try {
            $yaml = Yaml::parse($resource->docker_compose_raw);
        } catch (\Exception $e) {
            return;
        }
        $server = $resource->destination->server;
        $topLevelVolumes = collect(data_get($yaml, 'volumes', []));
        if ($pull_request_id !== 0) {
            $topLevelVolumes = collect([]);
        }

        if ($topLevelVolumes->count() > 0) {
            $tempTopLevelVolumes = collect([]);
            foreach ($topLevelVolumes as $volumeName => $volume) {
                if (is_null($volume)) {
                    continue;
                }
                $tempTopLevelVolumes->put($volumeName, $volume);
            }
            $topLevelVolumes = collect($tempTopLevelVolumes);
        }

        $topLevelNetworks = collect(data_get($yaml, 'networks', []));
        $topLevelConfigs = collect(data_get($yaml, 'configs', []));
        $topLevelSecrets = collect(data_get($yaml, 'secrets', []));
        $services = data_get($yaml, 'services');

        $generatedServiceFQDNS = collect([]);
        if (is_null($resource->destination)) {
            $destination = $server->destinations()->first();
            if ($destination) {
                $resource->destination()->associate($destination);
                $resource->save();
            }
        }
        $definedNetwork = collect([$resource->uuid]);
        if ($pull_request_id !== 0) {
            $definedNetwork = collect(["{$resource->uuid}-$pull_request_id"]);
        }
        $services = collect($services)->map(function ($service, $serviceName) use ($topLevelVolumes, $topLevelNetworks, $definedNetwork, $isNew, $generatedServiceFQDNS, $resource, $server, $pull_request_id, $preview_id) {
            $serviceVolumes = collect(data_get($service, 'volumes', []));
            $servicePorts = collect(data_get($service, 'ports', []));
            $serviceNetworks = collect(data_get($service, 'networks', []));
            $serviceVariables = collect(data_get($service, 'environment', []));
            $serviceDependencies = collect(data_get($service, 'depends_on', []));
            $serviceLabels = collect(data_get($service, 'labels', []));
            $serviceBuildVariables = collect(data_get($service, 'build.args', []));
            $serviceVariables = $serviceVariables->merge($serviceBuildVariables);
            if ($serviceLabels->count() > 0) {
                $removedLabels = collect([]);
                $serviceLabels = $serviceLabels->filter(function ($serviceLabel, $serviceLabelName) use ($removedLabels) {
                    if (! str($serviceLabel)->contains('=')) {
                        $removedLabels->put($serviceLabelName, $serviceLabel);

                        return false;
                    }

                    return $serviceLabel;
                });
                foreach ($removedLabels as $removedLabelName => $removedLabel) {
                    $serviceLabels->push("$removedLabelName=$removedLabel");
                }
            }

            $baseName = generateApplicationContainerName($resource, $pull_request_id);
            $containerName = "$serviceName-$baseName";
            if ($resource->compose_parsing_version === '1') {
                if (count($serviceVolumes) > 0) {
                    $serviceVolumes = $serviceVolumes->map(function ($volume) use ($resource, $topLevelVolumes, $pull_request_id) {
                        if (is_string($volume)) {
                            $volume = str($volume);
                            if ($volume->contains(':') && ! $volume->startsWith('/')) {
                                $name = $volume->before(':');
                                $mount = $volume->after(':');
                                if ($name->startsWith('.') || $name->startsWith('~')) {
                                    $dir = base_configuration_dir().'/applications/'.$resource->uuid;
                                    if ($name->startsWith('.')) {
                                        $name = $name->replaceFirst('.', $dir);
                                    }
                                    if ($name->startsWith('~')) {
                                        $name = $name->replaceFirst('~', $dir);
                                    }
                                    if ($pull_request_id !== 0) {
                                        $name = $name."-pr-$pull_request_id";
                                    }
                                    $volume = str("$name:$mount");
                                } else {
                                    if ($pull_request_id !== 0) {
                                        $name = $name."-pr-$pull_request_id";
                                        $volume = str("$name:$mount");
                                        if ($topLevelVolumes->has($name)) {
                                            $v = $topLevelVolumes->get($name);
                                            if (data_get($v, 'driver_opts.type') === 'cifs') {
                                                // Do nothing
                                            } else {
                                                if (is_null(data_get($v, 'name'))) {
                                                    data_set($v, 'name', $name);
                                                    data_set($topLevelVolumes, $name, $v);
                                                }
                                            }
                                        } else {
                                            $topLevelVolumes->put($name, [
                                                'name' => $name,
                                            ]);
                                        }
                                    } else {
                                        if ($topLevelVolumes->has($name->value())) {
                                            $v = $topLevelVolumes->get($name->value());
                                            if (data_get($v, 'driver_opts.type') === 'cifs') {
                                                // Do nothing
                                            } else {
                                                if (is_null(data_get($v, 'name'))) {
                                                    data_set($topLevelVolumes, $name->value(), $v);
                                                }
                                            }
                                        } else {
                                            $topLevelVolumes->put($name->value(), [
                                                'name' => $name->value(),
                                            ]);
                                        }
                                    }
                                }
                            } else {
                                if ($volume->startsWith('/')) {
                                    $name = $volume->before(':');
                                    $mount = $volume->after(':');
                                    if ($pull_request_id !== 0) {
                                        $name = $name."-pr-$pull_request_id";
                                    }
                                    $volume = str("$name:$mount");
                                }
                            }
                        } elseif (is_array($volume)) {
                            $source = data_get($volume, 'source');
                            $target = data_get($volume, 'target');
                            $read_only = data_get($volume, 'read_only');
                            if ($source && $target) {
                                if ((str($source)->startsWith('.') || str($source)->startsWith('~'))) {
                                    $dir = base_configuration_dir().'/applications/'.$resource->uuid;
                                    if (str($source, '.')) {
                                        $source = str($source)->replaceFirst('.', $dir);
                                    }
                                    if (str($source, '~')) {
                                        $source = str($source)->replaceFirst('~', $dir);
                                    }
                                    if ($pull_request_id !== 0) {
                                        $source = $source."-pr-$pull_request_id";
                                    }
                                    if ($read_only) {
                                        data_set($volume, 'source', $source.':'.$target.':ro');
                                    } else {
                                        data_set($volume, 'source', $source.':'.$target);
                                    }
                                } else {
                                    if ($pull_request_id !== 0) {
                                        $source = $source."-pr-$pull_request_id";
                                    }
                                    if ($read_only) {
                                        data_set($volume, 'source', $source.':'.$target.':ro');
                                    } else {
                                        data_set($volume, 'source', $source.':'.$target);
                                    }
                                    if (! str($source)->startsWith('/')) {
                                        if ($topLevelVolumes->has($source)) {
                                            $v = $topLevelVolumes->get($source);
                                            if (data_get($v, 'driver_opts.type') === 'cifs') {
                                                // Do nothing
                                            } else {
                                                if (is_null(data_get($v, 'name'))) {
                                                    data_set($v, 'name', $source);
                                                    data_set($topLevelVolumes, $source, $v);
                                                }
                                            }
                                        } else {
                                            $topLevelVolumes->put($source, [
                                                'name' => $source,
                                            ]);
                                        }
                                    }
                                }
                            }
                        }
                        if (is_array($volume)) {
                            return data_get($volume, 'source');
                        }

                        return $volume->value();
                    });
                    data_set($service, 'volumes', $serviceVolumes->toArray());
                }
            } elseif ($resource->compose_parsing_version === '2') {
                if (count($serviceVolumes) > 0) {
                    $serviceVolumes = $serviceVolumes->map(function ($volume) use ($resource, $topLevelVolumes, $pull_request_id) {
                        if (is_string($volume)) {
                            $volume = str($volume);
                            if ($volume->contains(':') && ! $volume->startsWith('/')) {
                                $name = $volume->before(':');
                                $mount = $volume->after(':');
                                if ($name->startsWith('.') || $name->startsWith('~')) {
                                    $dir = base_configuration_dir().'/applications/'.$resource->uuid;
                                    if ($name->startsWith('.')) {
                                        $name = $name->replaceFirst('.', $dir);
                                    }
                                    if ($name->startsWith('~')) {
                                        $name = $name->replaceFirst('~', $dir);
                                    }
                                    if ($pull_request_id !== 0) {
                                        $name = $name."-pr-$pull_request_id";
                                    }
                                    $volume = str("$name:$mount");
                                } else {
                                    if ($pull_request_id !== 0) {
                                        $uuid = $resource->uuid;
                                        $name = $uuid."-$name-pr-$pull_request_id";
                                        $volume = str("$name:$mount");
                                        if ($topLevelVolumes->has($name)) {
                                            $v = $topLevelVolumes->get($name);
                                            if (data_get($v, 'driver_opts.type') === 'cifs') {
                                                // Do nothing
                                            } else {
                                                if (is_null(data_get($v, 'name'))) {
                                                    data_set($v, 'name', $name);
                                                    data_set($topLevelVolumes, $name, $v);
                                                }
                                            }
                                        } else {
                                            $topLevelVolumes->put($name, [
                                                'name' => $name,
                                            ]);
                                        }
                                    } else {
                                        $uuid = $resource->uuid;
                                        $name = str($uuid."-$name");
                                        $volume = str("$name:$mount");
                                        if ($topLevelVolumes->has($name->value())) {
                                            $v = $topLevelVolumes->get($name->value());
                                            if (data_get($v, 'driver_opts.type') === 'cifs') {
                                                // Do nothing
                                            } else {
                                                if (is_null(data_get($v, 'name'))) {
                                                    data_set($topLevelVolumes, $name->value(), $v);
                                                }
                                            }
                                        } else {
                                            $topLevelVolumes->put($name->value(), [
                                                'name' => $name->value(),
                                            ]);
                                        }
                                    }
                                }
                            } else {
                                if ($volume->startsWith('/')) {
                                    $name = $volume->before(':');
                                    $mount = $volume->after(':');
                                    if ($pull_request_id !== 0) {
                                        $name = $name."-pr-$pull_request_id";
                                    }
                                    $volume = str("$name:$mount");
                                }
                            }
                        } elseif (is_array($volume)) {
                            $source = data_get($volume, 'source');
                            $target = data_get($volume, 'target');
                            $read_only = data_get($volume, 'read_only');
                            if ($source && $target) {
                                $uuid = $resource->uuid;
                                if ((str($source)->startsWith('.') || str($source)->startsWith('~') || str($source)->startsWith('/'))) {
                                    $dir = base_configuration_dir().'/applications/'.$resource->uuid;
                                    if (str($source, '.')) {
                                        $source = str($source)->replaceFirst('.', $dir);
                                    }
                                    if (str($source, '~')) {
                                        $source = str($source)->replaceFirst('~', $dir);
                                    }
                                    if ($read_only) {
                                        data_set($volume, 'source', $source.':'.$target.':ro');
                                    } else {
                                        data_set($volume, 'source', $source.':'.$target);
                                    }
                                } else {
                                    if ($pull_request_id === 0) {
                                        $source = $uuid."-$source";
                                    } else {
                                        $source = $uuid."-$source-pr-$pull_request_id";
                                    }
                                    if ($read_only) {
                                        data_set($volume, 'source', $source.':'.$target.':ro');
                                    } else {
                                        data_set($volume, 'source', $source.':'.$target);
                                    }
                                    if (! str($source)->startsWith('/')) {
                                        if ($topLevelVolumes->has($source)) {
                                            $v = $topLevelVolumes->get($source);
                                            if (data_get($v, 'driver_opts.type') === 'cifs') {
                                                // Do nothing
                                            } else {
                                                if (is_null(data_get($v, 'name'))) {
                                                    data_set($v, 'name', $source);
                                                    data_set($topLevelVolumes, $source, $v);
                                                }
                                            }
                                        } else {
                                            $topLevelVolumes->put($source, [
                                                'name' => $source,
                                            ]);
                                        }
                                    }
                                }
                            }
                        }
                        if (is_array($volume)) {
                            return data_get($volume, 'source');
                        }
                        dispatch(new ServerFilesFromServerJob($resource));

                        return $volume->value();
                    });
                    data_set($service, 'volumes', $serviceVolumes->toArray());
                }
            }

            if ($pull_request_id !== 0 && count($serviceDependencies) > 0) {
                $serviceDependencies = $serviceDependencies->map(function ($dependency) use ($pull_request_id) {
                    return $dependency."-pr-$pull_request_id";
                });
                data_set($service, 'depends_on', $serviceDependencies->toArray());
            }

            // Decide if the service is a database
            $isDatabase = isDatabaseImage(data_get_str($service, 'image'));
            data_set($service, 'is_database', $isDatabase);

            // Collect/create/update networks
            if ($serviceNetworks->count() > 0) {
                foreach ($serviceNetworks as $networkName => $networkDetails) {
                    if ($networkName === 'default') {
                        continue;
                    }
                    // ignore alias
                    if ($networkDetails['aliases'] ?? false) {
                        continue;
                    }
                    $networkExists = $topLevelNetworks->contains(function ($value, $key) use ($networkName) {
                        return $value == $networkName || $key == $networkName;
                    });
                    if (! $networkExists) {
                        $topLevelNetworks->put($networkDetails, null);
                    }
                }
            }
            // Collect/create/update ports
            $collectedPorts = collect([]);
            if ($servicePorts->count() > 0) {
                foreach ($servicePorts as $sport) {
                    if (is_string($sport) || is_numeric($sport)) {
                        $collectedPorts->push($sport);
                    }
                    if (is_array($sport)) {
                        $target = data_get($sport, 'target');
                        $published = data_get($sport, 'published');
                        $protocol = data_get($sport, 'protocol');
                        $collectedPorts->push("$target:$published/$protocol");
                    }
                }
            }
            if ($collectedPorts->count() > 0) {
                ray($collectedPorts->implode(','));
            }
            $definedNetworkExists = $topLevelNetworks->contains(function ($value, $_) use ($definedNetwork) {
                return $value == $definedNetwork;
            });
            if (! $definedNetworkExists) {
                foreach ($definedNetwork as $network) {
                    if ($pull_request_id !== 0) {
                        $topLevelNetworks->put($network, [
                            'name' => $network,
                            'external' => true,
                        ]);
                    } else {
                        $topLevelNetworks->put($network, [
                            'name' => $network,
                            'external' => true,
                        ]);
                    }
                }
            }
            $networks = collect();
            foreach ($serviceNetworks as $key => $serviceNetwork) {
                if (gettype($serviceNetwork) === 'string') {
                    // networks:
                    //  - appwrite
                    $networks->put($serviceNetwork, null);
                } elseif (gettype($serviceNetwork) === 'array') {
                    // networks:
                    //   default:
                    //     ipv4_address: 192.168.203.254
                    // $networks->put($serviceNetwork, null);
                    $networks->put($key, $serviceNetwork);
                }
            }
            foreach ($definedNetwork as $key => $network) {
                $networks->put($network, null);
            }
            if (data_get($resource, 'settings.connect_to_docker_network')) {
                $network = $resource->destination->network;
                $networks->put($network, null);
                $topLevelNetworks->put($network, [
                    'name' => $network,
                    'external' => true,
                ]);
            }
            data_set($service, 'networks', $networks->toArray());
            // Get variables from the service
            foreach ($serviceVariables as $variableName => $variable) {
                if (is_numeric($variableName)) {
                    if (is_array($variable)) {
                        // - SESSION_SECRET: 123
                        // - SESSION_SECRET:
                        $key = str(collect($variable)->keys()->first());
                        $value = str(collect($variable)->values()->first());
                    } else {
                        $variable = str($variable);
                        if ($variable->contains('=')) {
                            // - SESSION_SECRET=123
                            // - SESSION_SECRET=
                            $key = $variable->before('=');
                            $value = $variable->after('=');
                        } else {
                            // - SESSION_SECRET
                            $key = $variable;
                            $value = null;
                        }
                    }
                } else {
                    // SESSION_SECRET: 123
                    // SESSION_SECRET:
                    $key = str($variableName);
                    $value = str($variable);
                }
                if ($key->startsWith('SERVICE_FQDN')) {
                    if ($isNew) {
                        $name = $key->after('SERVICE_FQDN_')->beforeLast('_')->lower();
                        $fqdn = generateFqdn($server, "{$name->value()}-{$resource->uuid}");
                        if (substr_count($key->value(), '_') === 3) {
                            // SERVICE_FQDN_UMAMI_1000
                            $port = $key->afterLast('_');
                        } else {
                            // SERVICE_FQDN_UMAMI
                            $port = null;
                        }
                        if ($port) {
                            $fqdn = "$fqdn:$port";
                        }
                        if (substr_count($key->value(), '_') >= 2) {
                            if ($value) {
                                $path = $value->value();
                            } else {
                                $path = null;
                            }
                            if ($generatedServiceFQDNS->count() > 0) {
                                $alreadyGenerated = $generatedServiceFQDNS->has($key->value());
                                if ($alreadyGenerated) {
                                    $fqdn = $generatedServiceFQDNS->get($key->value());
                                } else {
                                    $generatedServiceFQDNS->put($key->value(), $fqdn);
                                }
                            } else {
                                $generatedServiceFQDNS->put($key->value(), $fqdn);
                            }
                            $fqdn = "$fqdn$path";
                        }
                    }

                    continue;
                }
                if ($value?->startsWith('$')) {
                    $foundEnv = EnvironmentVariable::where([
                        'key' => $key,
                        'application_id' => $resource->id,
                        'is_preview' => false,
                    ])->first();
                    $value = str(replaceVariables($value));
                    $key = $value;
                    if ($value->startsWith('SERVICE_')) {
                        $foundEnv = EnvironmentVariable::where([
                            'key' => $key,
                            'application_id' => $resource->id,
                        ])->first();
                        ['command' => $command, 'forService' => $forService, 'generatedValue' => $generatedValue, 'port' => $port] = parseEnvVariable($value);
                        if (! is_null($command)) {
                            if ($command?->value() === 'FQDN' || $command?->value() === 'URL') {
                                if (Str::lower($forService) === $serviceName) {
                                    $fqdn = generateFqdn($server, $containerName);
                                } else {
                                    $fqdn = generateFqdn($server, Str::lower($forService).'-'.$resource->uuid);
                                }
                                if ($port) {
                                    $fqdn = "$fqdn:$port";
                                }
                                if ($foundEnv) {
                                    $fqdn = data_get($foundEnv, 'value');
                                } else {
                                    if ($command?->value() === 'URL') {
                                        $fqdn = str($fqdn)->after('://')->value();
                                    }
                                    EnvironmentVariable::create([
                                        'key' => $key,
                                        'value' => $fqdn,
                                        'is_build_time' => false,
                                        'application_id' => $resource->id,
                                        'is_preview' => false,
                                    ]);
                                }
                            } else {
                                $generatedValue = generateEnvValue($command);
                                if (! $foundEnv) {
                                    EnvironmentVariable::create([
                                        'key' => $key,
                                        'value' => $generatedValue,
                                        'is_build_time' => false,
                                        'application_id' => $resource->id,
                                        'is_preview' => false,
                                    ]);
                                }
                            }
                        }
                    } else {
                        if ($value->contains(':-')) {
                            $key = $value->before(':');
                            $defaultValue = $value->after(':-');
                        } elseif ($value->contains('-')) {
                            $key = $value->before('-');
                            $defaultValue = $value->after('-');
                        } elseif ($value->contains(':?')) {
                            $key = $value->before(':');
                            $defaultValue = $value->after(':?');
                        } elseif ($value->contains('?')) {
                            $key = $value->before('?');
                            $defaultValue = $value->after('?');
                        } else {
                            $key = $value;
                            $defaultValue = null;
                        }
                        $foundEnv = EnvironmentVariable::where([
                            'key' => $key,
                            'application_id' => $resource->id,
                            'is_preview' => false,
                        ])->first();
                        if ($foundEnv) {
                            $defaultValue = data_get($foundEnv, 'value');
                        }
                        $isBuildTime = data_get($foundEnv, 'is_build_time', false);
                        if ($foundEnv) {
                            $foundEnv->update([
                                'key' => $key,
                                'application_id' => $resource->id,
                                'is_build_time' => $isBuildTime,
                                'value' => $defaultValue,
                            ]);
                        } else {
                            EnvironmentVariable::create([
                                'key' => $key,
                                'value' => $defaultValue,
                                'is_build_time' => $isBuildTime,
                                'application_id' => $resource->id,
                                'is_preview' => false,
                            ]);
                        }
                    }
                }
            }
            // Add labels to the service
            if ($resource->serviceType()) {
                $fqdns = generateServiceSpecificFqdns($resource);
            } else {
                $domains = collect(json_decode($resource->docker_compose_domains)) ?? [];
                if ($domains) {
                    $fqdns = data_get($domains, "$serviceName.domain");
                    if ($fqdns) {
                        $fqdns = str($fqdns)->explode(',');
                        if ($pull_request_id !== 0) {
                            $preview = $resource->previews()->find($preview_id);
                            $docker_compose_domains = collect(json_decode(data_get($preview, 'docker_compose_domains')));
                            if ($docker_compose_domains->count() > 0) {
                                $found_fqdn = data_get($docker_compose_domains, "$serviceName.domain");
                                if ($found_fqdn) {
                                    $fqdns = collect($found_fqdn);
                                } else {
                                    $fqdns = collect([]);
                                }
                            } else {
                                $fqdns = $fqdns->map(function ($fqdn) use ($pull_request_id, $resource) {
                                    $preview = ApplicationPreview::findPreviewByApplicationAndPullId($resource->id, $pull_request_id);
                                    $url = Url::fromString($fqdn);
                                    $template = $resource->preview_url_template;
                                    $host = $url->getHost();
                                    $schema = $url->getScheme();
                                    $random = new Cuid2;
                                    $preview_fqdn = str_replace('{{random}}', $random, $template);
                                    $preview_fqdn = str_replace('{{domain}}', $host, $preview_fqdn);
                                    $preview_fqdn = str_replace('{{pr_id}}', $pull_request_id, $preview_fqdn);
                                    $preview_fqdn = "$schema://$preview_fqdn";
                                    $preview->fqdn = $preview_fqdn;
                                    $preview->save();

                                    return $preview_fqdn;
                                });
                            }
                        }
                        $shouldGenerateLabelsExactly = $server->settings->generate_exact_labels;
                        if ($shouldGenerateLabelsExactly) {
                            switch ($server->proxyType()) {
                                case ProxyTypes::TRAEFIK->value:
                                    $serviceLabels = $serviceLabels->merge(
                                        fqdnLabelsForTraefik(
                                            uuid: $resource->uuid,
                                            domains: $fqdns,
                                            serviceLabels: $serviceLabels,
                                            generate_unique_uuid: $resource->build_pack === 'dockercompose',
                                            image: data_get($service, 'image'),
                                            is_force_https_enabled: $resource->isForceHttpsEnabled(),
                                            is_gzip_enabled: $resource->isGzipEnabled(),
                                            is_stripprefix_enabled: $resource->isStripprefixEnabled(),
                                        )
                                    );
                                    break;
                                case ProxyTypes::CADDY->value:
                                    $serviceLabels = $serviceLabels->merge(
                                        fqdnLabelsForCaddy(
                                            network: $resource->destination->network,
                                            uuid: $resource->uuid,
                                            domains: $fqdns,
                                            serviceLabels: $serviceLabels,
                                            image: data_get($service, 'image'),
                                            is_force_https_enabled: $resource->isForceHttpsEnabled(),
                                            is_gzip_enabled: $resource->isGzipEnabled(),
                                            is_stripprefix_enabled: $resource->isStripprefixEnabled(),
                                        )
                                    );
                                    break;
                            }
                        } else {
                            $serviceLabels = $serviceLabels->merge(
                                fqdnLabelsForTraefik(
                                    uuid: $resource->uuid,
                                    domains: $fqdns,
                                    serviceLabels: $serviceLabels,
                                    generate_unique_uuid: $resource->build_pack === 'dockercompose',
                                    image: data_get($service, 'image'),
                                    is_force_https_enabled: $resource->isForceHttpsEnabled(),
                                    is_gzip_enabled: $resource->isGzipEnabled(),
                                    is_stripprefix_enabled: $resource->isStripprefixEnabled(),
                                )
                            );
                            $serviceLabels = $serviceLabels->merge(
                                fqdnLabelsForCaddy(
                                    network: $resource->destination->network,
                                    uuid: $resource->uuid,
                                    domains: $fqdns,
                                    serviceLabels: $serviceLabels,
                                    image: data_get($service, 'image'),
                                    is_force_https_enabled: $resource->isForceHttpsEnabled(),
                                    is_gzip_enabled: $resource->isGzipEnabled(),
                                    is_stripprefix_enabled: $resource->isStripprefixEnabled(),
                                )
                            );
                        }
                    }
                }
            }
            $defaultLabels = defaultLabels($resource->id, $containerName, $pull_request_id, type: 'application');
            $serviceLabels = $serviceLabels->merge($defaultLabels);

            if ($server->isLogDrainEnabled() && $resource->isLogDrainEnabled()) {
                data_set($service, 'logging', generate_fluentd_configuration());
            }
            if ($serviceLabels->count() > 0) {
                if ($resource->settings->is_container_label_escape_enabled) {
                    $serviceLabels = $serviceLabels->map(function ($value, $key) {
                        return escapeDollarSign($value);
                    });
                }
            }
            data_set($service, 'labels', $serviceLabels->toArray());
            data_forget($service, 'is_database');
            if (! data_get($service, 'restart')) {
                data_set($service, 'restart', RESTART_MODE);
            }
            data_set($service, 'container_name', $containerName);
            data_forget($service, 'volumes.*.content');
            data_forget($service, 'volumes.*.isDirectory');

            return $service;
        });
        if ($pull_request_id !== 0) {
            $services->each(function ($service, $serviceName) use ($pull_request_id, $services) {
                $services[$serviceName."-pr-$pull_request_id"] = $service;
                data_forget($services, $serviceName);
            });
        }
        $finalServices = [
            'services' => $services->toArray(),
            'volumes' => $topLevelVolumes->toArray(),
            'networks' => $topLevelNetworks->toArray(),
            'configs' => $topLevelConfigs->toArray(),
            'secrets' => $topLevelSecrets->toArray(),
        ];
        $resource->docker_compose_raw = Yaml::dump($yaml, 10, 2);
        $resource->docker_compose = Yaml::dump($finalServices, 10, 2);
        data_forget($resource, 'environment_variables');
        data_forget($resource, 'environment_variables_preview');
        $resource->save();

        return collect($finalServices);
    }
}
function newParser(Application|Service $resource, int $pull_request_id = 0, ?int $preview_id = null): Collection
{
    $isApplication = $resource instanceof Application;
    $isService = $resource instanceof Service;

    $uuid = data_get($resource, 'uuid');
    $compose = data_get($resource, 'docker_compose_raw');
    if (! $compose) {
        return collect([]);
    }

    if ($isApplication) {
        $nameOfId = 'application_id';
        $pullRequestId = $pull_request_id;
        $isPullRequest = $pullRequestId == 0 ? false : true;
        $server = data_get($resource, 'destination.server');
        $fileStorages = $resource->fileStorages();
    } elseif ($isService) {
        $nameOfId = 'service_id';
        $server = data_get($resource, 'server');
        $allServices = get_service_templates();
    } else {
        return collect([]);
    }

    try {
        $yaml = Yaml::parse($compose);
    } catch (\Exception $e) {
        return collect([]);
    }

    $services = data_get($yaml, 'services', collect([]));
    $topLevel = collect([
        'volumes' => collect(data_get($yaml, 'volumes', [])),
        'networks' => collect(data_get($yaml, 'networks', [])),
        'configs' => collect(data_get($yaml, 'configs', [])),
        'secrets' => collect(data_get($yaml, 'secrets', [])),
    ]);
    // If there are predefined volumes, make sure they are not null
    if ($topLevel->get('volumes')->count() > 0) {
        $temp = collect([]);
        foreach ($topLevel['volumes'] as $volumeName => $volume) {
            if (is_null($volume)) {
                continue;
            }
            $temp->put($volumeName, $volume);
        }
        $topLevel['volumes'] = $temp;
    }
    // Get the base docker network
    $baseNetwork = collect([$uuid]);
    if ($isApplication && $isPullRequest) {
        $baseNetwork = collect(["{$uuid}-{$pullRequestId}"]);
    }

    $parsedServices = collect([]);
    foreach ($services as $serviceName => $service) {
        $image = data_get_str($service, 'image');
        $restart = data_get_str($service, 'restart', RESTART_MODE);
        $logging = data_get($service, 'logging');

        if ($server->isLogDrainEnabled() && $resource->isLogDrainEnabled()) {
            $logging = generate_fluentd_configuration();
        }
        $volumes = collect(data_get($service, 'volumes', []));
        $networks = collect(data_get($service, 'networks', []));
        $depends_on = collect(data_get($service, 'depends_on', []));
        $labels = collect(data_get($service, 'labels', []));
        $environment = collect(data_get($service, 'environment', []));
        $ports = collect(data_get($service, 'ports', []));
        $buildArgs = collect(data_get($service, 'build.args', []));
        $environment = $environment->merge($buildArgs);
        $isDatabase = isDatabaseImage(data_get_str($service, 'image'));
        $volumesParsed = collect([]);

        if ($isApplication) {
            $baseName = generateApplicationContainerName(
                application: $resource,
                pull_request_id: $pullRequestId
            );
            $containerName = "$serviceName-$baseName";
            $predefinedPort = null;
        } elseif ($isService) {
            $containerName = "$serviceName-{$resource->uuid}";

            if ($serviceName === 'registry') {
                $tempServiceName = 'docker-registry';
            } else {
                $tempServiceName = $serviceName;
            }
            if (str(data_get($service, 'image'))->contains('glitchtip')) {
                $tempServiceName = 'glitchtip';
            }
            if ($serviceName === 'supabase-kong') {
                $tempServiceName = 'supabase';
            }
            $serviceDefinition = data_get($allServices, $tempServiceName);
            $predefinedPort = data_get($serviceDefinition, 'port');
            if ($serviceName === 'plausible') {
                $predefinedPort = '8000';
            }
            if ($isDatabase) {
                $savedService = ServiceDatabase::firstOrCreate([
                    'name' => $serviceName,
                    'image' => $image,
                    'service_id' => $resource->id,
                ]);
            } else {
                $savedService = ServiceApplication::firstOrCreate([
                    'name' => $serviceName,
                    'image' => $image,
                    'service_id' => $resource->id,
                ]);
            }
            $fileStorages = $savedService->fileStorages();
            if ($savedService->image !== $image) {
                $savedService->image = $image;
                $savedService->save();
            }
        }

        $originalResource = $isApplication ? $resource : $savedService;

        if ($volumes->count() > 0) {
            foreach ($volumes as $index => $volume) {
                $type = null;
                $source = null;
                $target = null;
                $content = null;
                $isDirectory = false;
                if (is_string($volume)) {
                    $source = str($volume)->before(':');
                    $target = str($volume)->after(':')->beforeLast(':');
                    $foundConfig = $fileStorages->whereMountPath($target)->first();
                    if (sourceIsLocal($source)) {
                        $type = str('bind');
                        if ($foundConfig) {
                            $contentNotNull_temp = data_get($foundConfig, 'content');
                            if ($contentNotNull_temp) {
                                $content = $contentNotNull_temp;
                            }
                            $isDirectory = data_get($foundConfig, 'is_directory');
                        } else {
                            // By default, we cannot determine if the bind is a directory or not, so we set it to directory
                            $isDirectory = true;
                        }
                    } else {
                        $type = str('volume');
                    }
                } elseif (is_array($volume)) {
                    $type = data_get_str($volume, 'type');
                    $source = data_get_str($volume, 'source');
                    $target = data_get_str($volume, 'target');
                    $content = data_get($volume, 'content');
                    $isDirectory = (bool) data_get($volume, 'isDirectory', null) || (bool) data_get($volume, 'is_directory', null);

                    $foundConfig = $fileStorages->whereMountPath($target)->first();
                    if ($foundConfig) {
                        $contentNotNull_temp = data_get($foundConfig, 'content');
                        if ($contentNotNull_temp) {
                            $content = $contentNotNull_temp;
                        }
                        $isDirectory = data_get($foundConfig, 'is_directory');
                    } else {
                        // if isDirectory is not set (or false) & content is also not set, we assume it is a directory
                        if ((is_null($isDirectory) || ! $isDirectory) && is_null($content)) {
                            $isDirectory = true;
                        }
                    }
                }
                if ($type->value() === 'bind') {
                    if ($source->value() === '/var/run/docker.sock') {
                        $volume = $source->value().':'.$target->value();
                    } elseif ($source->value() === '/tmp' || $source->value() === '/tmp/') {
                        $volume = $source->value().':'.$target->value();
                    } else {
                        $mainDirectory = str(base_configuration_dir().'/applications/'.$uuid);
                        $source = replaceLocalSource($source, $mainDirectory);
                        if ($isApplication && $isPullRequest) {
                            $source = $source."-pr-$pullRequestId";
                        }

                        LocalFileVolume::updateOrCreate(
                            [
                                'mount_path' => $target,
                                'resource_id' => $originalResource->id,
                                'resource_type' => get_class($originalResource),
                            ],
                            [
                                'fs_path' => $source,
                                'mount_path' => $target,
                                'content' => $content,
                                'is_directory' => $isDirectory,
                                'resource_id' => $originalResource->id,
                                'resource_type' => get_class($originalResource),
                            ]
                        );
                        $volume = "$source:$target";
                    }
                } elseif ($type->value() === 'volume') {
                    if ($topLevel->get('volumes')->has($source->value())) {
                        $temp = $topLevel->get('volumes')->get($source->value());
                        if (data_get($temp, 'driver_opts.type') === 'cifs') {
                            return $volume;
                        }
                        if (data_get($temp, 'driver_opts.type') === 'nfs') {
                            return $volume;
                        }
                    }
                    $slugWithoutUuid = Str::slug($source, '-');
                    $name = "{$uuid}_{$slugWithoutUuid}";

                    if ($isApplication && $isPullRequest) {
                        $name = "{$name}-pr-$pullRequestId";
                    }
                    if (is_string($volume)) {
                        $source = str($volume)->before(':');
                        $target = str($volume)->after(':')->beforeLast(':');
                        $source = $name;
                        $volume = "$source:$target";
                    } elseif (is_array($volume)) {
                        data_set($volume, 'source', $name);
                    }
                    $topLevel->get('volumes')->put($name, [
                        'name' => $name,
                    ]);

                    LocalPersistentVolume::updateOrCreate(
                        [
                            'mount_path' => $target,
                            'resource_id' => $originalResource->id,
                            'resource_type' => get_class($originalResource),
                        ],
                        [
                            'name' => $name,
                            'mount_path' => $target,
                            'resource_id' => $originalResource->id,
                            'resource_type' => get_class($originalResource),
                        ]
                    );
                }
                dispatch(new ServerFilesFromServerJob($originalResource));
                $volumesParsed->put($index, $volume);
            }
        }

        if ($depends_on?->count() > 0) {
            if ($isApplication && $isPullRequest) {
                $newDependsOn = collect([]);
                $depends_on->each(function ($dependency, $condition) use ($pullRequestId, $newDependsOn) {
                    if (is_numeric($condition)) {
                        $dependency = "$dependency-pr-$pullRequestId";

                        $newDependsOn->put($condition, $dependency);
                    } else {
                        $condition = "$condition-pr-$pullRequestId";
                        $newDependsOn->put($condition, $dependency);
                    }
                });
                $depends_on = $newDependsOn;
            }
        }
        if ($topLevel->get('networks')?->count() > 0) {
            foreach ($topLevel->get('networks') as $networkName => $network) {
                if ($networkName === 'default') {
                    continue;
                }
                // ignore aliases
                if ($network['aliases'] ?? false) {
                    continue;
                }
                $networkExists = $networks->contains(function ($value, $key) use ($networkName) {
                    return $value == $networkName || $key == $networkName;
                });
                if (! $networkExists) {
                    $networks->put($networkName, null);
                }
            }
        }
        $baseNetworkExists = $networks->contains(function ($value, $_) use ($baseNetwork) {
            return $value == $baseNetwork;
        });
        if (! $baseNetworkExists) {
            foreach ($baseNetwork as $network) {
                $topLevel->get('networks')->put($network, [
                    'name' => $network,
                    'external' => true,
                ]);
            }
        }

        // Collect/create/update ports
        $collectedPorts = collect([]);
        if ($ports->count() > 0) {
            foreach ($ports as $sport) {
                if (is_string($sport) || is_numeric($sport)) {
                    $collectedPorts->push($sport);
                }
                if (is_array($sport)) {
                    $target = data_get($sport, 'target');
                    $published = data_get($sport, 'published');
                    $protocol = data_get($sport, 'protocol');
                    $collectedPorts->push("$target:$published/$protocol");
                }
            }
        }
        if ($isService) {
            $originalResource->ports = $collectedPorts->implode(',');
            $originalResource->save();
        }

        $networks_temp = collect();

        foreach ($networks as $key => $network) {
            if (gettype($network) === 'string') {
                // networks:
                //  - appwrite
                $networks_temp->put($network, null);
            } elseif (gettype($network) === 'array') {
                // networks:
                //   default:
                //     ipv4_address: 192.168.203.254
                $networks_temp->put($key, $network);
            }
        }
        foreach ($baseNetwork as $key => $network) {
            $networks_temp->put($network, null);
        }

        if ($isApplication) {
            if (data_get($resource, 'settings.connect_to_docker_network')) {
                $network = $resource->destination->network;
                $networks_temp->put($network, null);
                $topLevel->get('networks')->put($network, [
                    'name' => $network,
                    'external' => true,
                ]);
            }
        }
        // convert environment variables to one format
        $environment = convertComposeEnvironmentToArray($environment);

        // Add Coolify defined environments
        $allEnvironments = $resource->environment_variables()->get(['key', 'value']);

        $allEnvironments = $allEnvironments->mapWithKeys(function ($item) {
            return [$item['key'] => $item['value']];
        });

        // remove $environment from $allEnvironments
        $coolifyDefinedEnvironments = $allEnvironments->diffKeys($environment);

        // filter magic environments
        $magicEnvironments = $environment->filter(function ($value, $key) {
            $value = str(replaceVariables(str($value)));

            return str($key)->startsWith('SERVICE_') || str($value)->startsWith('SERVICE_');
        });
        $normalEnvironments = $environment->diffKeys($magicEnvironments);
        if ($magicEnvironments->count() > 0) {
            foreach ($magicEnvironments as $key => $value) {
                $key = str($key);
                $value = str(replaceVariables(str($value)));
                $originalValue = $value;
                $keyCommand = $key->after('SERVICE_')->before('_');
                $valueCommand = $value->after('SERVICE_')->before('_');
                if ($key->startsWith('SERVICE_FQDN_')) {
                    $fqdnFor = $key->after('SERVICE_FQDN_')->lower()->value();
                    if (str($fqdnFor)->contains('_')) {
                        $fqdnFor = str($fqdnFor)->before('_');
                    }
                } elseif ($value->startsWith('SERVICE_FQDN_')) {
                    $fqdnFor = $value->after('SERVICE_FQDN_')->lower()->value();
                    if (str($fqdnFor)->contains('_')) {
                        $fqdnFor = str($fqdnFor)->before('_');
                    }
                } else {
                    $fqdnFor = null;
                }
                if ($keyCommand->value() === 'FQDN' || $valueCommand->value() === 'FQDN') {
                    if ($isApplication) {
                        $fqdn = generateFqdn($server, "{$resource->name}-$uuid");
                    } elseif ($isService) {
                        if ($fqdnFor) {
                            $fqdn = generateFqdn($server, "$fqdnFor-$uuid");
                        } else {
                            $fqdn = generateFqdn($server, "{$savedService->name}-$uuid");
                        }
                    }
                    if ($value && get_class($value) === 'Illuminate\Support\Stringable' && $value->startsWith('/')) {
                        $path = $value->value();
                        if ($value === '/') {
                            $value = "$fqdn";
                        } else {
                            $value = "$fqdn$path";
                        }
                    } else {
                        $value = $fqdn;
                    }
                    if (! $isDatabase) {
                        if ($isApplication && is_null($resource->fqdn)) {
                            data_forget($resource, 'environment_variables');
                            data_forget($resource, 'environment_variables_preview');
                            $resource->fqdn = $value;
                            $resource->save();
                        } elseif ($isService && is_null($savedService->fqdn)) {
                            if ($key->startsWith('SERVICE_FQDN_')) {
                                $savedService->fqdn = $value;
                                $savedService->save();
                            }
                        }
                    }

                } elseif ($keyCommand->value() === 'URL' || $valueCommand->value() === 'URL') {
                    if ($isApplication) {
                        $fqdn = generateFqdn($server, "{$resource->name}-{$uuid}");
                    } elseif ($isService) {
                        $fqdn = generateFqdn($server, "{$savedService->name}-{$uuid}");
                    }
                    if ($value && get_class($value) === 'Illuminate\Support\Stringable' && $value->startsWith('/')) {
                        $path = $value->value();
                        $value = "$fqdn$path";
                    } else {
                        $value = $fqdn;
                    }
                    $value = str($fqdn)->replace('http://', '')->replace('https://', '');
                } else {
                    $generatedValue = generateEnvValue($valueCommand, $resource);
                    if ($generatedValue) {
                        $value = $generatedValue;
                    }
                }
                if (str($fqdnFor)->startsWith('/')) {
                    $fqdnFor = null;
                }
                // Lets save the magic value to the environment variables
                if (! $originalValue->startsWith('/')) {
                    if ($key->startsWith('SERVICE_')) {
                        $originalValue = $key;
                    }
                    $resource->environment_variables()->where('key', $originalValue->value())->where($nameOfId, $resource->id)->firstOrCreate([
                        'key' => $originalValue->value(),
                        $nameOfId => $resource->id,
                    ], [
                        'value' => $value,
                        'is_build_time' => false,
                        'is_preview' => false,
                    ]);
                }
                // Save the original value to the environment variables
                if ($originalValue->startsWith('SERVICE_')) {
                    $value = "$$originalValue";
                }
                $resource->environment_variables()->where('key', $key->value())->where($nameOfId, $resource->id)->firstOrCreate([
                    'key' => $key->value(),
                    $nameOfId => $resource->id,
                ], [
                    'value' => "$value",
                    'is_build_time' => false,
                    'is_preview' => false,
                ]);
            }
        }
        foreach ($normalEnvironments as $key => $value) {
            $key = str($key);
            $value = str($value);
            if ($value->startsWith('$')) {
                $value = str(replaceVariables(str($value)));
                if ($value->contains(':-')) {
                    $key = $value->before(':');
                    $value = $value->after(':-');
                } elseif ($value->contains('-')) {
                    $key = $value->before('-');
                    $value = $value->after('-');
                } elseif ($value->contains(':?')) {
                    $key = $value->before(':');
                    $value = $value->after(':?');
                } elseif ($value->contains('?')) {
                    $key = $value->before('?');
                    $value = $value->after('?');
                } else {
                    $key = $value;
                    $value = null;
                }
                $resource->environment_variables()->where('key', $key)->where($nameOfId, $resource->id)->firstOrCreate([
                    'key' => $key,
                    $nameOfId => $resource->id,
                ], [
                    'value' => $value,
                    'is_build_time' => false,
                    'is_preview' => false,
                ]);
            }
        }
        if ($isApplication) {
            $branch = $originalResource->git_branch;
            if ($pullRequestId !== 0) {
                $branch = "pull/{$pullRequestId}/head";
            }
            if ($originalResource->environment_variables->where('key', 'COOLIFY_BRANCH')->isEmpty()) {
                $environment->put('COOLIFY_BRANCH', $branch);
            }
        }

        // Add COOLIFY_CONTAINER_NAME to environment
        if ($resource->environment_variables->where('key', 'COOLIFY_CONTAINER_NAME')->isEmpty()) {
            $environment->put('COOLIFY_CONTAINER_NAME', $containerName);
        }

        if ($isApplication) {
            $domains = collect(json_decode($resource->docker_compose_domains)) ?? collect([]);
            $fqdns = data_get($domains, "$serviceName.domain");
            if ($fqdns) {
                $fqdns = str($fqdns)->explode(',');
                if ($isPullRequest) {
                    $preview = $resource->previews()->find($preview_id);
                    $docker_compose_domains = collect(json_decode(data_get($preview, 'docker_compose_domains')));
                    if ($docker_compose_domains->count() > 0) {
                        $found_fqdn = data_get($docker_compose_domains, "$serviceName.domain");
                        if ($found_fqdn) {
                            $fqdns = collect($found_fqdn);
                        } else {
                            $fqdns = collect([]);
                        }
                    } else {
                        $fqdns = $fqdns->map(function ($fqdn) use ($pullRequestId, $resource) {
                            $preview = ApplicationPreview::findPreviewByApplicationAndPullId($resource->id, $pullRequestId);
                            $url = Url::fromString($fqdn);
                            $template = $resource->preview_url_template;
                            $host = $url->getHost();
                            $schema = $url->getScheme();
                            $random = new Cuid2;
                            $preview_fqdn = str_replace('{{random}}', $random, $template);
                            $preview_fqdn = str_replace('{{domain}}', $host, $preview_fqdn);
                            $preview_fqdn = str_replace('{{pr_id}}', $pullRequestId, $preview_fqdn);
                            $preview_fqdn = "$schema://$preview_fqdn";
                            $preview->fqdn = $preview_fqdn;
                            $preview->save();

                            return $preview_fqdn;
                        });
                    }
                }
            }
            $defaultLabels = defaultLabels(
                id: $resource->id,
                name: $containerName,
                pull_request_id: $pullRequestId,
                type: 'application'
            );
        } elseif ($isService) {
            if ($savedService->serviceType()) {
                $fqdns = generateServiceSpecificFqdns($savedService);
            } else {
                $fqdns = collect(data_get($savedService, 'fqdns'))->filter();
            }
            $defaultLabels = defaultLabels($resource->id, $containerName, type: 'service', subType: $isDatabase ? 'database' : 'application', subId: $savedService->id);
        }
        // Add COOLIFY_FQDN & COOLIFY_URL to environment
        if (! $isDatabase && $fqdns?->count() > 0) {
            $environment->put('COOLIFY_URL', $fqdns->implode(','));

            $urls = $fqdns->map(function ($fqdn) {
                return str($fqdn)->replace('http://', '')->replace('https://', '');
            });
            $environment->put('COOLIFY_FQDN', $urls->implode(','));
        }

        $serviceLabels = $labels->merge($defaultLabels);
        if (! $isDatabase && $fqdns?->count() > 0) {
            if ($isApplication) {
                $shouldGenerateLabelsExactly = $resource->destination->server->settings->generate_exact_labels;
                $uuid = $resource->uuid;
                $network = $resource->destination->network;
                if ($isPullRequest) {
                    $uuid = "{$resource->uuid}-{$pullRequestId}";
                }
                if ($isPullRequest) {
                    $network = "{$resource->destination->network}-{$pullRequestId}";
                }
            } else {
                $shouldGenerateLabelsExactly = $resource->server->settings->generate_exact_labels;
                $uuid = $resource->uuid;
                $network = $resource->destination->network;
            }
            if ($shouldGenerateLabelsExactly) {
                switch ($server->proxyType()) {
                    case ProxyTypes::TRAEFIK->value:
                        $serviceLabels = $serviceLabels->merge(fqdnLabelsForTraefik(
                            uuid: $uuid,
                            domains: $fqdns,
                            is_force_https_enabled: true,
                            serviceLabels: $serviceLabels,
                            is_gzip_enabled: $originalResource->isGzipEnabled(),
                            is_stripprefix_enabled: $originalResource->isStripprefixEnabled(),
                            service_name: $serviceName,
                            image: $image
                        ));
                        break;
                    case ProxyTypes::CADDY->value:
                        $serviceLabels = $serviceLabels->merge(fqdnLabelsForCaddy(
                            network: $network,
                            uuid: $uuid,
                            domains: $fqdns,
                            is_force_https_enabled: true,
                            serviceLabels: $serviceLabels,
                            is_gzip_enabled: $originalResource->isGzipEnabled(),
                            is_stripprefix_enabled: $originalResource->isStripprefixEnabled(),
                            service_name: $serviceName,
                            image: $image,
                            predefinedPort: $predefinedPort
                        ));
                        break;
                }
            } else {
                $serviceLabels = $serviceLabels->merge(fqdnLabelsForTraefik(
                    uuid: $uuid,
                    domains: $fqdns,
                    is_force_https_enabled: true,
                    serviceLabels: $serviceLabels,
                    is_gzip_enabled: $originalResource->isGzipEnabled(),
                    is_stripprefix_enabled: $originalResource->isStripprefixEnabled(),
                    service_name: $serviceName,
                    image: $image
                ));
                $serviceLabels = $serviceLabels->merge(fqdnLabelsForCaddy(
                    network: $network,
                    uuid: $uuid,
                    domains: $fqdns,
                    is_force_https_enabled: true,
                    serviceLabels: $serviceLabels,
                    is_gzip_enabled: $originalResource->isGzipEnabled(),
                    is_stripprefix_enabled: $originalResource->isStripprefixEnabled(),
                    service_name: $serviceName,
                    image: $image,
                    predefinedPort: $predefinedPort

                ));
            }
        }
        if ($isService) {
            if (data_get($service, 'restart') === 'no' || data_get($service, 'exclude_from_hc')) {
                $savedService->update(['exclude_from_status' => true]);
            }
        }
        data_forget($service, 'volumes.*.content');
        data_forget($service, 'volumes.*.isDirectory');
        data_forget($service, 'volumes.*.is_directory');
        data_forget($service, 'exclude_from_hc');

        $payload = collect($service)->merge([
            'container_name' => $containerName,
            'restart' => $restart->value(),
            'networks' => $networks_temp,
            'labels' => $serviceLabels,
        ]);
        if ($ports->count() > 0) {
            $payload['ports'] = $ports;
        }
        if ($volumesParsed->count() > 0) {
            $payload['volumes'] = $volumesParsed;
        }
        if ($environment->count() > 0 || $coolifyDefinedEnvironments->count() > 0) {
            $payload['environment'] = $environment->merge($coolifyDefinedEnvironments);
        }
        if ($logging) {
            $payload['logging'] = $logging;
        }
        if ($depends_on->count() > 0) {
            $payload['depends_on'] = $depends_on;
        }
        if ($isApplication && $isPullRequest) {
            $serviceName = "{$serviceName}-pr-{$pullRequestId}";
        }

        $parsedServices->put($serviceName, $payload);
    }
    ray($parsedServices);
    $topLevel->put('services', $parsedServices);
    $customOrder = ['services', 'volumes', 'networks', 'configs', 'secrets'];

    $topLevel = $topLevel->sortBy(function ($value, $key) use ($customOrder) {
        return array_search($key, $customOrder);
    });

    $resource->docker_compose = Yaml::dump(convertToArray($topLevel), 10, 2);
    data_forget($resource, 'environment_variables');
    data_forget($resource, 'environment_variables_preview');
    $resource->save();

    return $topLevel;
}

<<<<<<< HEAD
function generate_fluentd_configuration() : array {
    return [
        'driver' => 'fluentd',
        'options' => [
            'fluentd-address' => 'tcp://127.0.0.1:24224',
            'fluentd-async' => 'true',
            'fluentd-sub-second-precision' => 'true',
            // env vars are used in the LogDrain configurations
            'env' => 'COOLIFY_APP_NAME,COOLIFY_PROJECT_NAME,COOLIFY_SERVER_IP,COOLIFY_ENVIRONMENT_NAME',
        ]
    ];
}

/**
* This method adds the default environment variables to the resource.
* - COOLIFY_APP_NAME
* - COOLIFY_PROJECT_NAME
* - COOLIFY_SERVER_IP
* - COOLIFY_ENVIRONMENT_NAME
*
*  Theses variables are added in place to the $where_to_add array.
*
*  @param StandaloneRedis|StandalonePostgresql|StandaloneMongodb|StandaloneMysql|StandaloneMariadb|StandaloneKeydb|StandaloneDragonfly|StandaloneClickhouse|Application $resource
*  @param Collection $where_to_add
*  @param Collection|null $where_to_check
*
*/
function add_coolify_default_environment_variables(StandaloneRedis|StandalonePostgresql|StandaloneMongodb|StandaloneMysql|StandaloneMariadb|StandaloneKeydb|StandaloneDragonfly|StandaloneClickhouse|Application $resource, Collection &$where_to_add, ?Collection $where_to_check = null) {
    if ($where_to_check != null && $where_to_check->where('key', 'COOLIFY_APP_NAME')->isEmpty()) {
        $where_to_add->push("COOLIFY_APP_NAME={$resource->name}");
    }
    if ($where_to_check != null && $where_to_check->where('key', 'COOLIFY_SERVER_IP')->isEmpty()) {
        $where_to_add->push("COOLIFY_SERVER_IP={$resource->destination->server->ip}");
    }
    if ($where_to_check != null && $where_to_check->where('key', 'COOLIFY_ENVIRONMENT_NAME')->isEmpty()) {
        $where_to_add->push("COOLIFY_ENVIRONMENT_NAME={$resource->environment->name}");
    }
    if ($where_to_check != null && $where_to_check->where('key', 'COOLIFY_PROJECT_NAME')->isEmpty()) {
        $where_to_add->push("COOLIFY_PROJECT_NAME={$resource->project()->name}");
    }
=======
function convertComposeEnvironmentToArray($environment)
{
    $convertedServiceVariables = collect([]);
    foreach ($environment as $variableName => $variableValue) {
        if (is_array($variableValue)) {
            $key = str(collect($variableValue)->keys()->first());
            $value = str(collect($variableValue)->values()->first());
        } elseif (is_string($variableValue)) {
            if (str($variableValue)->contains('=')) {
                $key = str($variableValue)->before('=');
                $value = str($variableValue)->after('=');
            } else {
                if (is_numeric($variableName)) {
                    $key = str($variableValue);
                    $value = null;
                } else {
                    $key = str($variableName);
                    if ($variableValue) {
                        $value = str($variableValue);
                    } else {
                        $value = null;
                    }
                }
            }
        }
        $convertedServiceVariables->put($key->value(), $value?->value() ?? null);
    }

    return $convertedServiceVariables;
>>>>>>> b64a126c
}<|MERGE_RESOLUTION|>--- conflicted
+++ resolved
@@ -3555,7 +3555,6 @@
     return $topLevel;
 }
 
-<<<<<<< HEAD
 function generate_fluentd_configuration() : array {
     return [
         'driver' => 'fluentd',
@@ -3596,7 +3595,7 @@
     if ($where_to_check != null && $where_to_check->where('key', 'COOLIFY_PROJECT_NAME')->isEmpty()) {
         $where_to_add->push("COOLIFY_PROJECT_NAME={$resource->project()->name}");
     }
-=======
+
 function convertComposeEnvironmentToArray($environment)
 {
     $convertedServiceVariables = collect([]);
@@ -3626,5 +3625,5 @@
     }
 
     return $convertedServiceVariables;
->>>>>>> b64a126c
+
 }