--- conflicted
+++ resolved
@@ -8,22 +8,12 @@
 use App\Repositories\CustomJobRepository;
 use Illuminate\Support\Facades\Event;
 use Illuminate\Support\Facades\Gate;
-<<<<<<< HEAD
-=======
 use Laravel\Horizon\Contracts\JobRepository;
 use Laravel\Horizon\Events\JobReserved;
->>>>>>> 3a199dce
 use Laravel\Horizon\HorizonApplicationServiceProvider;
 
 class HorizonServiceProvider extends HorizonApplicationServiceProvider
 {
-<<<<<<< HEAD
-    public function boot(): void
-    {
-        parent::boot();
-    }
-
-=======
     /**
      * Register services.
      */
@@ -60,7 +50,6 @@
         });
     }
 
->>>>>>> 3a199dce
     protected function gate(): void
     {
         Gate::define('viewHorizon', function ($user) {
