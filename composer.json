--- conflicted
+++ resolved
@@ -55,11 +55,7 @@
     },
     "require-dev": {
         "barryvdh/laravel-debugbar": "^3.13",
-<<<<<<< HEAD
         "driftingly/rector-laravel": "^2.0",
-=======
-        "driftingly/rector-laravel": "^1.2",
->>>>>>> 1fe4dd72
         "fakerphp/faker": "^1.21.0",
         "laravel/dusk": "^8.0",
         "laravel/pint": "^1.16",
@@ -67,17 +63,10 @@
         "mockery/mockery": "^1.5.1",
         "nunomaduro/collision": "^8.1",
         "pestphp/pest": "^3.5",
-<<<<<<< HEAD
         "phpstan/phpstan": "^2.1",
         "phpunit/phpunit": "^11.5",
         "rector/rector": "^2.0",
         "serversideup/spin": "^3.0",
-=======
-        "phpstan/phpstan": "^1.12.10",
-        "phpunit/phpunit": "^11.4",
-        "rector/rector": "^1.2",
-        "serversideup/spin": "^2.3",
->>>>>>> 1fe4dd72
         "spatie/laravel-ignition": "^2.1.0",
         "symfony/http-client": "^7.1"
     },
