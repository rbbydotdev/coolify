<script lang="ts">
	export let database: any;
	export let privatePort: any;

	import { page } from '$app/stores';
	import CopyPasswordField from '$lib/components/CopyPasswordField.svelte';
	import Setting from '$lib/components/Setting.svelte';

	import MySql from './_MySQL.svelte';
	import MongoDb from './_MongoDB.svelte';
	import MariaDb from './_MariaDB.svelte';
	import PostgreSql from './_PostgreSQL.svelte';
	import Redis from './_Redis.svelte';
	import CouchDb from './_CouchDb.svelte';
	import EdgeDB from './_EdgeDB.svelte';
	import { post } from '$lib/api';
	import { t } from '$lib/translations';
	import { errorNotification } from '$lib/common';
	import { addToast, appSession, status } from '$lib/store';
	import Explainer from '$lib/components/Explainer.svelte';

	const { id } = $page.params;

	let loading = false;
	let publicLoading = false;

	let appendOnly = database.settings.appendOnly;

	let databaseDefault: any;
	let databaseDbUser: any;
	let databaseDbUserPassword: any;

	generateDbDetails();

	function generateDbDetails() {
		databaseDefault = database.defaultDatabase;
		databaseDbUser = database.dbUser;
		databaseDbUserPassword = database.dbUserPassword;
		if (database.type === 'mongodb' || database.type === 'edgedb') {
			if (database.type === 'mongodb') {
				databaseDefault = '?readPreference=primary&ssl=false';
			}
			databaseDbUser = database.rootUser;
			databaseDbUserPassword = database.rootUserPassword;
		} else if (database.type === 'redis') {
			databaseDefault = '';
			databaseDbUser = '';
		}
	}
	function generateUrl(): string {
		return `${database.type}://${
			databaseDbUser ? databaseDbUser + ':' : ''
		}${databaseDbUserPassword}@${
			$status.database.isPublic
				? database.destinationDocker.remoteEngine
					? database.destinationDocker.remoteIpAddress
					: $appSession.ipv4
				: database.id
		}:${$status.database.isPublic ? database.publicPort : privatePort}/${databaseDefault}`;
	}

	async function changeSettings(name: any) {
		if (name !== 'appendOnly') {
			if (publicLoading || !$status.database.isRunning) return;
		}
		publicLoading = true;
		let data = {
			isPublic: $status.database.isPublic,
			appendOnly
		};
		if (name === 'isPublic') {
			data.isPublic = !$status.database.isPublic;
		}
		if (name === 'appendOnly') {
			data.appendOnly = !appendOnly;
		}
		try {
			const { publicPort } = await post(`/databases/${id}/settings`, {
				isPublic: data.isPublic,
				appendOnly: data.appendOnly
			});
			$status.database.isPublic = data.isPublic;
			appendOnly = data.appendOnly;
			if ($status.database.isPublic) {
				database.publicPort = publicPort;
			}
		} catch (error) {
			return errorNotification(error);
		} finally {
			publicLoading = false;
		}
	}
	async function handleSubmit() {
		try {
			loading = true;
			await post(`/databases/${id}`, { ...database, isRunning: $status.database.isRunning });
			generateDbDetails();
			addToast({
				message: 'Configuration saved.',
				type: 'success'
			});
		} catch (error) {
			return errorNotification(error);
		} finally {
			loading = false;
		}
	}
</script>

<div class="mx-auto max-w-4xl p-4">
	<form on:submit|preventDefault={handleSubmit} class="py-4">
		<div class="flex flex-col lg:flex-row justify-between lg:space-x-1 space-y-3 pb-5 items-center">
			<h1 class="title">{$t('general')}</h1>
			{#if $appSession.isAdmin}
				<button
					type="submit"
					class="btn btn-sm"
					class:loading
					class:bg-databases={!loading}
					disabled={loading}>{$t('forms.save')}</button
				>
			{/if}
		</div>
		<div class="grid gap-4 grid-cols-2 auto-rows-max lg:px-10">
			<label for="name" class="text-base font-bold text-stone-100">{$t('forms.name')}</label>
			<input
				class="w-full"
				readonly={!$appSession.isAdmin}
				name="name"
				id="name"
				bind:value={database.name}
				required
			/>
			<label for="destination" class="text-base font-bold text-stone-100"
				>{$t('application.destination')}</label
			>
			{#if database.destinationDockerId}
				<div class="no-underline">
					<input
						value={database.destinationDocker.name}
						id="destination"
						disabled
						readonly
						class="bg-transparent w-full"
					/>
				</div>
			{/if}
			<label for="version" class="text-base font-bold text-stone-100">Version / Tag</label>
			<a
				href={$appSession.isAdmin && !$status.database.isRunning
					? `/databases/${id}/configuration/version?from=/databases/${id}`
					: ''}
				class="no-underline"
			>
				<input
					class="w-full"
					value={database.version}
					readonly
					disabled={$status.database.isRunning || $status.database.initialLoading}
					class:cursor-pointer={!$status.database.isRunning}
				/></a
			>
			<label for="host" class="text-base font-bold text-stone-100">{$t('forms.host')}</label>
			<CopyPasswordField
				placeholder={$t('forms.generated_automatically_after_start')}
				isPasswordField={false}
				readonly
				disabled
				id="host"
				name="host"
				value={database.id}
			/>
			<label for="publicPort" class="text-base font-bold text-stone-100">{$t('forms.port')}</label>
			<CopyPasswordField
				placeholder={$t('database.generated_automatically_after_set_to_public')}
				id="publicPort"
				readonly
				disabled
				name="publicPort"
				value={publicLoading ? 'Loading...' : isPublic ? database.publicPort : privatePort}
			/>
		</div>
		{#if database.type === 'mysql'}
			<MySql bind:database />
		{:else if database.type === 'postgresql'}
			<PostgreSql bind:database />
		{:else if database.type === 'mongodb'}
			<MongoDb bind:database />
		{:else if database.type === 'mariadb'}
			<MariaDb bind:database />
		{:else if database.type === 'redis'}
			<Redis bind:database />
		{:else if database.type === 'couchdb'}
			<CouchDb {database} />
		{:else if database.type === 'edgedb'}
			<EdgeDB {database} />
		{/if}
		<div class="flex flex-col space-y-3 mt-5">
			<div>
				<label for="url" class="text-base font-bold text-stone-100"
					>{$t('database.connection_string')}
					{#if !isPublic && database.destinationDocker.remoteEngine}
						<Explainer
							explanation="You can only access the database with this URL if your application is deployed to the same Destination."
						/>
					{/if}</label
				>
<<<<<<< HEAD
			</div>
			<div class="lg:px-10">
=======
				<CopyPasswordField
					placeholder={$t('database.generated_automatically_after_set_to_public')}
					id="publicPort"
					readonly
					disabled
					name="publicPort"
					value={publicLoading ? 'Loading...' : $status.database.isPublic ? database.publicPort : privatePort}
				/>
			</div>
		</div>
		<div class="grid grid-flow-row gap-2">
			{#if database.type === 'mysql'}
				<MySql bind:database />
			{:else if database.type === 'postgresql'}
				<PostgreSql bind:database />
			{:else if database.type === 'mongodb'}
				<MongoDb bind:database />
			{:else if database.type === 'mariadb'}
				<MariaDb bind:database />
			{:else if database.type === 'redis'}
				<Redis bind:database />
			{:else if database.type === 'couchdb'}
				<CouchDb {database} />
			{:else if database.type === 'edgedb'}
				<EdgeDB {database} />
			{/if}
			<div class="grid grid-cols-2 items-center px-10 pb-8">
				<div>
					<label for="url" class="text-base font-bold text-stone-100"
						>{$t('database.connection_string')}
						{#if !$status.database.isPublic && database.destinationDocker.remoteEngine}
							<Explainer
								explanation="You can only access the database with this URL if your application is deployed to the same Destination."
							/>
						{/if}</label
					>
				</div>
>>>>>>> ef91441c
				<CopyPasswordField
					textarea={true}
					placeholder={$t('forms.generated_automatically_after_start')}
					isPasswordField={false}
					id="url"
					name="url"
					readonly
					disabled
					value={publicLoading || loading ? 'Loading...' : generateUrl()}
				/>
			</div>
		</div>
	</form>
	<div class="flex space-x-1 pb-5 font-bold">
		<h1 class="title">{$t('application.features')}</h1>
	</div>
	<div class="grid gap-4 grid-cols-2 auto-rows-max lg:px-10">
		<Setting
			id="isPublic"
			loading={publicLoading}
			bind:setting={isPublic}
			on:click={() => changeSettings('isPublic')}
			title={$t('database.set_public')}
			description={$t('database.warning_database_public')}
			disabled={!$status.database.isRunning}
		/>
		{#if database.type === 'redis'}
			<Setting
				id="appendOnly"
				loading={publicLoading}
<<<<<<< HEAD
				bind:setting={appendOnly}
				on:click={() => changeSettings('appendOnly')}
				title={$t('database.change_append_only_mode')}
				description={$t('database.warning_append_only')}
=======
				bind:setting={$status.database.isPublic}
				on:click={() => changeSettings('isPublic')}
				title={$t('database.set_public')}
				description={$t('database.warning_database_public')}
				disabled={!$status.database.isRunning}
>>>>>>> ef91441c
			/>
		{/if}
	</div>
</div><|MERGE_RESOLUTION|>--- conflicted
+++ resolved
@@ -205,48 +205,8 @@
 						/>
 					{/if}</label
 				>
-<<<<<<< HEAD
 			</div>
 			<div class="lg:px-10">
-=======
-				<CopyPasswordField
-					placeholder={$t('database.generated_automatically_after_set_to_public')}
-					id="publicPort"
-					readonly
-					disabled
-					name="publicPort"
-					value={publicLoading ? 'Loading...' : $status.database.isPublic ? database.publicPort : privatePort}
-				/>
-			</div>
-		</div>
-		<div class="grid grid-flow-row gap-2">
-			{#if database.type === 'mysql'}
-				<MySql bind:database />
-			{:else if database.type === 'postgresql'}
-				<PostgreSql bind:database />
-			{:else if database.type === 'mongodb'}
-				<MongoDb bind:database />
-			{:else if database.type === 'mariadb'}
-				<MariaDb bind:database />
-			{:else if database.type === 'redis'}
-				<Redis bind:database />
-			{:else if database.type === 'couchdb'}
-				<CouchDb {database} />
-			{:else if database.type === 'edgedb'}
-				<EdgeDB {database} />
-			{/if}
-			<div class="grid grid-cols-2 items-center px-10 pb-8">
-				<div>
-					<label for="url" class="text-base font-bold text-stone-100"
-						>{$t('database.connection_string')}
-						{#if !$status.database.isPublic && database.destinationDocker.remoteEngine}
-							<Explainer
-								explanation="You can only access the database with this URL if your application is deployed to the same Destination."
-							/>
-						{/if}</label
-					>
-				</div>
->>>>>>> ef91441c
 				<CopyPasswordField
 					textarea={true}
 					placeholder={$t('forms.generated_automatically_after_start')}
@@ -267,7 +227,7 @@
 		<Setting
 			id="isPublic"
 			loading={publicLoading}
-			bind:setting={isPublic}
+			bind:setting={$status.database.isPublic}
 			on:click={() => changeSettings('isPublic')}
 			title={$t('database.set_public')}
 			description={$t('database.warning_database_public')}
@@ -277,18 +237,10 @@
 			<Setting
 				id="appendOnly"
 				loading={publicLoading}
-<<<<<<< HEAD
 				bind:setting={appendOnly}
 				on:click={() => changeSettings('appendOnly')}
 				title={$t('database.change_append_only_mode')}
 				description={$t('database.warning_append_only')}
-=======
-				bind:setting={$status.database.isPublic}
-				on:click={() => changeSettings('isPublic')}
-				title={$t('database.set_public')}
-				description={$t('database.warning_database_public')}
-				disabled={!$status.database.isRunning}
->>>>>>> ef91441c
 			/>
 		{/if}
 	</div>
