--- conflicted
+++ resolved
@@ -37,10 +37,6 @@
 			value = '';
 			isBuildSecret = false;
 		}
-<<<<<<< HEAD
-		toast.push(t.get('application.secrets.secret_saved'));
-=======
->>>>>>> 201fa82e
 	} catch ({ error }) {
 		return errorNotification(error);
 	}
