--- conflicted
+++ resolved
@@ -86,18 +86,11 @@
 	engine: string;
 }) => {
 	return await new Promise(async (resolve, reject) => {
-<<<<<<< HEAD
 		const { execaCommand } = await import('execa');
 		const subprocess = execaCommand(command, {
 			env: { DOCKER_BUILDKIT: '1', DOCKER_HOST: engine }
 		});
 		if (debug) {
-=======
-		const { execaCommand } = await import('execa')
-		const subprocess = execaCommand(command, { env: { DOCKER_BUILDKIT: "1", DOCKER_HOST: engine } })
-		const errorLogs = []
-		const logs = []
->>>>>>> d81b75b0
 			subprocess.stdout.on('data', async (data) => {
 				const stdout = data.toString();
 				const array = stdout.split('\n');
@@ -125,31 +118,14 @@
 						});	
 					}
 				}
-<<<<<<< HEAD
 			});
 		}
-=======
-			})
->>>>>>> d81b75b0
 		subprocess.on('exit', async (code) => {
 			await asyncSleep(1000);
 			if (code === 0) {
 				resolve(code);
 			} else {
-<<<<<<< HEAD
 				reject(code);
-=======
-				if (!debug) {
-					for (const line of errorLogs) {
-						await saveBuildLog({
-							line: `${line.replace('\n', '')}`,
-							buildId,
-							applicationId
-						});
-					}
-				}
-				reject(code)
->>>>>>> d81b75b0
 			}
 		});
 	});
