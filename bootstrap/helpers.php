--- conflicted
+++ resolved
@@ -118,13 +118,8 @@
             })[0];
     }
 }
-<<<<<<< HEAD
-if (!function_exists('runRemoteCommandSync')) {
-    function runRemoteCommandSync(Server $server, array $command, $throwError = true)
-=======
 if (!function_exists('instantRemoteProcess')) {
-    function instantRemoteProcess($server, array $command)
->>>>>>> e7763f3b
+    function instantRemoteProcess(Server $server, array $command, $throwError = true)
     {
         $command_string = implode("\n", $command);
         $private_key_location = savePrivateKeyForServer($server);
