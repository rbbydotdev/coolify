--- conflicted
+++ resolved
@@ -7,16 +7,6 @@
         </x-slot:content>
     </x-slide-over>
     <div class="navbar-main">
-<<<<<<< HEAD
-        <nav class="flex items-center flex-shrink-0 gap-6 overflow-x-scroll sm:overflow-x-hidden scrollbar min-h-10 whitespace-nowrap">
-            <a class="{{ request()->routeIs('project.database.configuration') ? 'dark:text-white' : '' }}" href="{{ route('project.database.configuration', $parameters) }}">
-                <button>Configuration</button>
-            </a>
-            <a class="{{ request()->routeIs('project.database.command') ? 'dark:text-white' : '' }}" href="{{ route('project.database.command', $parameters) }}">
-                <button>Execute Command</button>
-            </a>
-            <a class="{{ request()->routeIs('project.database.logs') ? 'dark:text-white' : '' }}" href="{{ route('project.database.logs', $parameters) }}">
-=======
         <nav
             class="flex overflow-x-scroll flex-shrink-0 gap-6 items-center whitespace-nowrap sm:overflow-x-hidden scrollbar min-h-10">
             <a class="{{ request()->routeIs('project.database.configuration') ? 'dark:text-white' : '' }}"
@@ -26,7 +16,6 @@
 
             <a class="{{ request()->routeIs('project.database.logs') ? 'dark:text-white' : '' }}"
                 href="{{ route('project.database.logs', $parameters) }}">
->>>>>>> 2c210abf
                 <button>Logs</button>
             </a>
             <a class="{{ request()->routeIs('project.database.command') ? 'dark:text-white' : '' }}"
