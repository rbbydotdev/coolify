--- conflicted
+++ resolved
@@ -188,7 +188,6 @@
 
                 continue;
             }
-<<<<<<< HEAD
             if ($server->isFunctional() === false) {
                 continue;
             }
@@ -210,12 +209,10 @@
                 $serverTimezone = config('app.timezone');
             }
 
-=======
             if (isset(VALID_CRON_STRINGS[$scheduled_backup->frequency])) {
                 $scheduled_backup->frequency = VALID_CRON_STRINGS[$scheduled_backup->frequency];
             }
             $serverTimezone = data_get($server->settings, 'server_timezone', $this->instanceTimezone);
->>>>>>> d36a179f
             $this->scheduleInstance->job(new DatabaseBackupJob(
                 backup: $scheduled_backup
             ))->cron($scheduled_backup->frequency)->timezone($serverTimezone)->onOneServer();
@@ -270,13 +267,10 @@
                 $scheduled_task->frequency = VALID_CRON_STRINGS[$scheduled_task->frequency];
             }
             $serverTimezone = data_get($server->settings, 'server_timezone', $this->instanceTimezone);
-<<<<<<< HEAD
 
             if (validate_timezone($serverTimezone) === false) {
                 $serverTimezone = config('app.timezone');
             }
-=======
->>>>>>> d36a179f
             $this->scheduleInstance->job(new ScheduledTaskJob(
                 task: $scheduled_task
             ))->cron($scheduled_task->frequency)->timezone($serverTimezone)->onOneServer();
