--- conflicted
+++ resolved
@@ -70,11 +70,7 @@
                 </div>
                 <div class="flex items-end gap-2">
                     <x-forms.select label="Direction" id="application.redirect" required
-<<<<<<< HEAD
                         helper="You must need to add www and non-www as an A DNS record. Make sure the www domain is added under Domains.">
-=======
-                        helper="You need to add both the www and non-www A DNS records pointing to your server.">
->>>>>>> 373e715e
                         <option value="both">Allow www & non-www.</option>
                         <option value="www">Redirect to www.</option>
                         <option value="non-www">Redirect to non-www.</option>
