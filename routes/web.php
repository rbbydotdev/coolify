<?php

use App\Http\Controllers\ApplicationController;
use App\Http\Controllers\HomeController;
use App\Http\Controllers\ProjectController;
<<<<<<< HEAD
use App\Models\InstanceSettings;
use App\Models\StandaloneDocker;
use App\Models\SwarmDocker;
=======
use App\Http\Controllers\ServerController;
>>>>>>> 00a8c847
use Illuminate\Support\Facades\Route;

/*
|--------------------------------------------------------------------------
| Web Routes
|--------------------------------------------------------------------------
|
| Here is where you can register web routes for your application. These
| routes are loaded by the RouteServiceProvider and all of them will
| be assigned to the "web" middleware group. Make something great!
|
*/



Route::middleware(['auth'])->group(function () {
<<<<<<< HEAD
    Route::get('/', function () {
        $projects = session('currentTeam')->load(['projects'])->projects;
        $servers = session('currentTeam')->load(['servers'])->servers;
        $destinations = $servers->map(function ($server) {
            return $server->standaloneDockers->merge($server->swarmDockers);
        })->flatten();
        return view('dashboard', [
            'servers' => $servers->sortBy('name'),
            'projects' => $projects->sortBy('name'),
            'destinations' => $destinations->sortBy('name'),
        ]);
    })->name('dashboard');
=======
    Route::get('/', [HomeController::class, 'show'])->name('home');
    Route::get('/project/{project_uuid}', [ProjectController::class, 'environments'])->name('project.environments');

    Route::get('/project/{project_uuid}/{environment_name}', [ProjectController::class, 'resources'])->name('project.resources');

    Route::get('/project/{project_uuid}/{environment_name}/application/{application_uuid}', [ProjectController::class, 'application'])->name('project.application');
    Route::get('/project/{project_uuid}/{environment_name}/application/{application_uuid}/deployment/{deployment_uuid}', [ProjectController::class, 'deployment'])->name('project.deployment');

    Route::get('/server/{server:uuid}', [ServerController::class, 'show'])->name('server.show');

    // Route::get('/database/{database_uuid}', [ProjectController::class, 'database'])->name('project.database');
    // Route::get('//service/{service_uuid}', [ProjectController::class, 'service'])->name('project.service');
>>>>>>> 00a8c847

    Route::get('/profile', function () {
        return view('profile');
    })->name('profile');

    Route::get('/settings', function () {
        $isRoot = auth()->user()->isRoot();
        if ($isRoot) {
            $settings = InstanceSettings::find(0);
            return view('settings', [
                'settings' => $settings
            ]);
        } else {
            return redirect()->route('dashboard');
        }
    })->name('settings');

    Route::get('/update', function () {
        return view('update');
    })->name('update');

    Route::get('/demo', function () {
        return view('demo');
    })->name('demo');
});

Route::middleware(['auth'])->group(function () {
    Route::get('/server/new', fn () => view('server.new'))->name('server.new');
    Route::get('/server/{server_uuid}', function () {
        $server = session('currentTeam')->load(['servers'])->servers->firstWhere('uuid', request()->server_uuid);
        if (!$server) {
            abort(404);
        }
        return view('server.show', [
            'server' => $server,
        ]);
    })->name('server.show');
});

Route::middleware(['auth'])->group(function () {
    Route::get('/destination/new', fn () => view('destination.new'))->name('destination.new');
    Route::get('/destination/{destination_uuid}', function () {
        $standalone_dockers = StandaloneDocker::where('uuid', request()->destination_uuid)->first();
        $swarm_dockers = SwarmDocker::where('uuid', request()->destination_uuid)->first();
        if (!$standalone_dockers && !$swarm_dockers) {
            abort(404);
        }
        $destination = $standalone_dockers ? $standalone_dockers : $swarm_dockers;
        return view('destination.show', [
            'destination' => $destination,
        ]);
    })->name('destination.show');
});

Route::middleware(['auth'])->group(function () {
    Route::get('/project/new', fn () => view('project.new', ['type' => 'project']))->name('project.new');
    Route::get(
        '/project/{project_uuid}',
        [ProjectController::class, 'environments']
    )->name('project.environments');

    Route::get(
        '/project/{project_uuid}/{environment_name}/new',
        [ProjectController::class, 'resources_new']
    )->name('project.resources.new');

    Route::get(
        '/project/{project_uuid}/{environment_name}',
        [ProjectController::class, 'resources']
    )->name('project.resources');

    Route::get(
        '/project/{project_uuid}/{environment_name}/application/{application_uuid}',
        [ApplicationController::class, 'configuration']
    )->name('project.application.configuration');

    Route::get(
        '/project/{project_uuid}/{environment_name}/application/{application_uuid}/deployment',
        [ApplicationController::class, 'deployments']
    )->name('project.application.deployments');

    Route::get(
        '/project/{project_uuid}/{environment_name}/application/{application_uuid}/deployment/{deployment_uuid}',
        [ApplicationController::class, 'deployment']
    )->name('project.application.deployment');
});<|MERGE_RESOLUTION|>--- conflicted
+++ resolved
@@ -3,13 +3,10 @@
 use App\Http\Controllers\ApplicationController;
 use App\Http\Controllers\HomeController;
 use App\Http\Controllers\ProjectController;
-<<<<<<< HEAD
 use App\Models\InstanceSettings;
 use App\Models\StandaloneDocker;
 use App\Models\SwarmDocker;
-=======
 use App\Http\Controllers\ServerController;
->>>>>>> 00a8c847
 use Illuminate\Support\Facades\Route;
 
 /*
@@ -26,7 +23,6 @@
 
 
 Route::middleware(['auth'])->group(function () {
-<<<<<<< HEAD
     Route::get('/', function () {
         $projects = session('currentTeam')->load(['projects'])->projects;
         $servers = session('currentTeam')->load(['servers'])->servers;
@@ -39,8 +35,6 @@
             'destinations' => $destinations->sortBy('name'),
         ]);
     })->name('dashboard');
-=======
-    Route::get('/', [HomeController::class, 'show'])->name('home');
     Route::get('/project/{project_uuid}', [ProjectController::class, 'environments'])->name('project.environments');
 
     Route::get('/project/{project_uuid}/{environment_name}', [ProjectController::class, 'resources'])->name('project.resources');
@@ -50,9 +44,6 @@
 
     Route::get('/server/{server:uuid}', [ServerController::class, 'show'])->name('server.show');
 
-    // Route::get('/database/{database_uuid}', [ProjectController::class, 'database'])->name('project.database');
-    // Route::get('//service/{service_uuid}', [ProjectController::class, 'service'])->name('project.service');
->>>>>>> 00a8c847
 
     Route::get('/profile', function () {
         return view('profile');
