--- conflicted
+++ resolved
@@ -115,17 +115,13 @@
 		return error;
 	}
 }
-<<<<<<< HEAD
-
 export async function startTcpProxy(
 	destinationDocker: DestinationDocker,
 	id: string,
 	publicPort: number,
-	privatePort: number
-): Promise<{ stdout: string; stderr: string } | Error> {
-=======
-export async function startTcpProxy(destinationDocker, id, publicPort, privatePort, volume = null) {
->>>>>>> 4d47eab0
+	privatePort: number,
+	volume?: string
+): Promise<{ stdout: string; stderr: string } | Error> {
 	const { network, engine } = destinationDocker;
 	const host = getEngine(engine);
 
