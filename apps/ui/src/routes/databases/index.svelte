--- conflicted
+++ resolved
@@ -19,17 +19,6 @@
 
 <script lang="ts">
 	export let databases: any = [];
-<<<<<<< HEAD
-	import Clickhouse from '$lib/components/svg/databases/Clickhouse.svelte';
-	import CouchDB from '$lib/components/svg/databases/CouchDB.svelte';
-	import MongoDB from '$lib/components/svg/databases/MongoDB.svelte';
-	import MariaDB from '$lib/components/svg/databases/MariaDB.svelte';
-	import MySQL from '$lib/components/svg/databases/MySQL.svelte';
-	import PostgreSQL from '$lib/components/svg/databases/PostgreSQL.svelte';
-	import Redis from '$lib/components/svg/databases/Redis.svelte';
-	import EdgeDb from '$lib/components/svg/databases/EdgeDB.svelte';
-=======
->>>>>>> 0078574e
 	import { get, post } from '$lib/api';
 	import { t } from '$lib/translations';
 	import { appSession } from '$lib/store';
@@ -84,27 +73,7 @@
 				{#each ownDatabases as database}
 					<a href="/databases/{database.id}" class="p-2 no-underline">
 						<div class="box-selection group relative hover:bg-purple-600">
-<<<<<<< HEAD
-							{#if database.type === 'clickhouse'}
-								<Clickhouse isAbsolute />
-							{:else if database.type === 'couchdb'}
-								<CouchDB isAbsolute />
-							{:else if database.type === 'mongodb'}
-								<MongoDB isAbsolute />
-							{:else if database.type === 'mysql'}
-								<MySQL isAbsolute />
-							{:else if database.type === 'mariadb'}
-								<MariaDB isAbsolute />
-							{:else if database.type === 'postgresql'}
-								<PostgreSQL isAbsolute />
-							{:else if database.type === 'redis'}
-								<Redis isAbsolute />
-							{:else if database.type === 'edgedb'}
-								<EdgeDb isAbsolute />
-							{/if}
-=======
-							<DatabaseIcons type={database.type} isAbsolute={true} />
->>>>>>> 0078574e
+              <DatabaseIcons type={database.type} isAbsolute={true} />
 							<div class="truncate text-center text-xl font-bold">
 								{database.name}
 							</div>
@@ -129,27 +98,7 @@
 					{#each otherDatabases as database}
 						<a href="/databases/{database.id}" class="p-2 no-underline">
 							<div class="box-selection group relative hover:bg-purple-600">
-<<<<<<< HEAD
-								{#if database.type === 'clickhouse'}
-									<Clickhouse isAbsolute />
-								{:else if database.type === 'couchdb'}
-									<CouchDB isAbsolute />
-								{:else if database.type === 'mongodb'}
-									<MongoDB isAbsolute />
-								{:else if database.type === 'mariadb'}
-									<MariaDB isAbsolute />
-								{:else if database.type === 'mysql'}
-									<MySQL isAbsolute />
-								{:else if database.type === 'postgresql'}
-									<PostgreSQL isAbsolute />
-								{:else if database.type === 'redis'}
-									<Redis isAbsolute />
-								{:else if database.type === 'edgedb'}
-									<EdgeDb isAbsolute />
-								{/if}
-=======
-								<DatabaseIcons type={database.type} isAbsolute={true} />
->>>>>>> 0078574e
+                <DatabaseIcons type={database.type} isAbsolute={true} />
 								<div class="truncate text-center text-xl font-bold">
 									{database.name}
 								</div>
