#!/usr/bin/env bash

# Inspired on https://github.com/adriancooney/Taskfile
#
# Install an alias, to be able to simply execute `run`
# echo 'alias run=./scripts/run' >> ~/.aliases
#
# Define Docker Compose command prefix...
set -e

if [ $? == 0 ]; then
    DOCKER_COMPOSE="docker compose"
else
    DOCKER_COMPOSE="docker-compose"
fi

function help {
    echo "$0 <task> <args>"
    echo "Tasks:"
    compgen -A function | cat -n
}
function sync-bunny {
    php artisan sync:bunny --env=secrets
}
function queue {
    bash vendor/bin/spin exec -u webuser coolify php artisan horizon
}
function schedule {
    bash vendor/bin/spin exec -u webuser coolify php artisan schedule:work
}
function schedule-run {
    bash vendor/bin/spin exec -u webuser coolify php artisan schedule:run
}
function reset-db {
    bash vendor/bin/spin exec -u webuser coolify php artisan migrate:fresh --seed
}
<<<<<<< HEAD
function mfs {
    reset-db
=======
function reset-db-production {
    bash vendor/bin/spin exec -u webuser coolify php artisan migrate:fresh --force --seed --seeder=ProductionSeeder ||
        php artisan migrate:fresh --force --seed --seeder=ProductionSeeder
>>>>>>> d6dc5402
}
function coolify {
    bash vendor/bin/spin exec -u webuser coolify bash
}
function coolify-root {
    bash vendor/bin/spin exec coolify bash
}
function vite {
    bash vendor/bin/spin exec vite bash
}
function build-builder {
    act -W .github/workflows/coolify-builder.yml --secret-file .env.secrets
}
function tinker {
    bash vendor/bin/spin exec -u webuser coolify php artisan tinker
}
function db {
    bash vendor/bin/spin exec -u webuser coolify php artisan db
}
function default {
    help
}

TIMEFORMAT="Task completed in %3lR"
time "${@:-default}"<|MERGE_RESOLUTION|>--- conflicted
+++ resolved
@@ -34,14 +34,12 @@
 function reset-db {
     bash vendor/bin/spin exec -u webuser coolify php artisan migrate:fresh --seed
 }
-<<<<<<< HEAD
 function mfs {
     reset-db
-=======
+}
 function reset-db-production {
     bash vendor/bin/spin exec -u webuser coolify php artisan migrate:fresh --force --seed --seeder=ProductionSeeder ||
-        php artisan migrate:fresh --force --seed --seeder=ProductionSeeder
->>>>>>> d6dc5402
+    php artisan migrate:fresh --force --seed --seeder=ProductionSeeder
 }
 function coolify {
     bash vendor/bin/spin exec -u webuser coolify bash
