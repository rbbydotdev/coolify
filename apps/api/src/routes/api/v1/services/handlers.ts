import type { FastifyReply, FastifyRequest } from 'fastify';
import fs from 'fs/promises';
import yaml from 'js-yaml';
import bcrypt from 'bcryptjs';
import { prisma, uniqueName, asyncExecShell, getServiceImage, configureServiceType, getServiceFromDB, getContainerUsage, removeService, isDomainConfigured, saveUpdateableFields, fixType, decrypt, encrypt, getServiceMainPort, createDirectories, ComposeFile, makeLabelForServices, getFreePublicPort, getDomain, errorHandler, generatePassword, isDev, stopTcpHttpProxy, supportedServiceTypesAndVersions, executeDockerCmd, listSettings, getFreeExposedPort, checkDomainsIsValidInDNS, persistentVolumes, asyncSleep, isARM } from '../../../../lib/common';
import { day } from '../../../../lib/dayjs';
import { checkContainer, isContainerExited, removeContainer } from '../../../../lib/docker';
import cuid from 'cuid';

import type { OnlyId } from '../../../../types';
import type { ActivateWordpressFtp, CheckService, CheckServiceDomain, DeleteServiceSecret, DeleteServiceStorage, GetServiceLogs, SaveService, SaveServiceDestination, SaveServiceSecret, SaveServiceSettings, SaveServiceStorage, SaveServiceType, SaveServiceVersion, ServiceStartStop, SetWordpressSettings } from './types';
import { defaultServiceComposeConfiguration, defaultServiceConfigurations } from '../../../../lib/services';

// async function startServiceNew(request: FastifyRequest<OnlyId>) {
//     try {
//         const { id } = request.params;
//         const teamId = request.user.teamId;
//         const service = await getServiceFromDB({ id, teamId });
//         const { type, version, destinationDockerId, destinationDocker, serviceSecret, exposePort } =
//             service;
//         const network = destinationDockerId && destinationDocker.network;
//         const host = getEngine(destinationDocker.engine);
//         const port = getServiceMainPort(type);

//         const { workdir } = await createDirectories({ repository: type, buildId: id });
//         const image = getServiceImage(type);
//         const config = (await getAvailableServices()).find((name) => name.name === type).compose
//         const environmentVariables = {}
//         if (serviceSecret.length > 0) {
//             serviceSecret.forEach((secret) => {
//                 environmentVariables[secret.name] = secret.value;
//             });
//         }
//         config.newVolumes = {}
//         for (const service of Object.entries(config.services)) {
//             const name = service[0]
//             const details: any = service[1]
//             config.services[`${id}-${name}`] = JSON.parse(JSON.stringify(details))
//             config.services[`${id}-${name}`].container_name = `${id}-${name}`
//             config.services[`${id}-${name}`].restart = "always"
//             config.services[`${id}-${name}`].networks = [network]
//             config.services[`${id}-${name}`].labels = makeLabelForServices(type)
//             if (name === config.name) {
//                 config.services[`${id}-${name}`].image = `${details.image.split(':')[0]}:${version}`
//                 config.services[`${id}-${name}`].ports = (exposePort ? [`${exposePort}:${port}`] : [])
//                 config.services[`${id}-${name}`].environment = environmentVariables
//             }
//             config.services[`${id}-${name}`].deploy = {
//                 restart_policy: {
//                     condition: 'on-failure',
//                     delay: '5s',
//                     max_attempts: 3,
//                     window: '120s'
//                 }
//             }
//             if (config.services[`${id}-${name}`]?.volumes?.length > 0) {
//                 config.services[`${id}-${name}`].volumes.forEach((volume, index) => {
//                     let oldVolumeName = volume.split(':')[0]
//                     const path = volume.split(':')[1]
//                     // if (config?.volumes[oldVolumeName]) delete config?.volumes[oldVolumeName]
//                     const newName = convertTolOldVolumeNames(type)
//                     if (newName) oldVolumeName = newName

//                     const volumeName = `${id}-${oldVolumeName}`
//                     config.newVolumes[volumeName] = {
//                         name: volumeName
//                     }
//                     config.services[`${id}-${name}`].volumes[index] = `${volumeName}:${path}`
//                 })
//                 config.services[`${id}-${config.name}`] = {
//                     ...config.services[`${id}-${config.name}`],
//                     environment: environmentVariables
//                 }
//             }
//             config.networks = {
//                 [network]: {
//                     external: true
//                 }
//             }

//             config.volumes = config.newVolumes

//             // config.services[`${id}-${name}`]?.volumes?.length > 0 && config.services[`${id}-${name}`].volumes.forEach((volume, index) => {
//             //     let oldVolumeName = volume.split(':')[0]
//             //     const path = volume.split(':')[1]
//             //     oldVolumeName = convertTolOldVolumeNames(type)
//             //     const volumeName = `${id}-${oldVolumeName}`
//             //     config.volumes[volumeName] = {
//             //         name: volumeName
//             //     }
//             //     config.services[`${id}-${name}`].volumes[index] = `${volumeName}:${path}`
//             // })
//             // config.services[`${id}-${config.name}`] = {
//             //     ...config.services[`${id}-${config.name}`],
//             //     environment: environmentVariables
//             // }
//             delete config.services[name]

//         }
//         console.log(config.services)
//         console.log(config.volumes)

//         // config.services[id] = JSON.parse(JSON.stringify(config.services[type]))
//         // config.services[id].container_name = id
//         // config.services[id].image = `${image}:${version}`
//         // config.services[id].ports = (exposePort ? [`${exposePort}:${port}`] : []),
//         //     config.services[id].restart = "always"
//         // config.services[id].networks = [network]
//         // config.services[id].labels = makeLabelForServices(type)
//         // config.services[id].deploy = {
//         //     restart_policy: {
//         //         condition: 'on-failure',
//         //         delay: '5s',
//         //         max_attempts: 3,
//         //         window: '120s'
//         //     }
//         // }
//         // config.networks = {
//         //     [network]: {
//         //         external: true
//         //     }
//         // }
//         // config.volumes = {}
//         // config.services[id].volumes.forEach((volume, index) => {
//         //     let oldVolumeName = volume.split(':')[0]
//         //     const path = volume.split(':')[1]
//         //     oldVolumeName = convertTolOldVolumeNames(type)
//         //     const volumeName = `${id}-${oldVolumeName}`
//         //     config.volumes[volumeName] = {
//         //         name: volumeName
//         //     }
//         //     config.services[id].volumes[index] = `${volumeName}:${path}`
//         // })
//         // delete config.services[type]
//         // config.services[id].environment = environmentVariables
//         const composeFileDestination = `${workdir}/docker-compose.yaml`;
//         // await fs.writeFile(composeFileDestination, yaml.dump(config));
// await startServiceContainers(destinationDocker.id, composeFileDestination)
//         return {}
//     } catch ({ status, message }) {
//         return errorHandler({ status, message })
//     }
// }

export async function listServices(request: FastifyRequest) {
    try {
        const teamId = request.user.teamId;
        const services = await prisma.service.findMany({
            where: { teams: { some: { id: teamId === '0' ? undefined : teamId } } },
            include: { teams: true, destinationDocker: true }
        });
        return {
            services
        }
    } catch ({ status, message }) {
        return errorHandler({ status, message })
    }
}
export async function newService(request: FastifyRequest, reply: FastifyReply) {
    try {
        const teamId = request.user.teamId;
        const name = uniqueName();

        const { id } = await prisma.service.create({ data: { name, teams: { connect: { id: teamId } } } });
        return reply.status(201).send({ id });
    } catch ({ status, message }) {
        return errorHandler({ status, message })
    }
}
export async function getServiceStatus(request: FastifyRequest<OnlyId>) {
    try {
        const teamId = request.user.teamId;
        const { id } = request.params;

        let isRunning = false;
        let isExited = false

        const service = await getServiceFromDB({ id, teamId });
        const { destinationDockerId, settings } = service;

        if (destinationDockerId) {
            isRunning = await checkContainer({ dockerId: service.destinationDocker.id, container: id });
            isExited = await isContainerExited(service.destinationDocker.id, id);
        }
        return {
            isRunning,
            isExited,
            settings
        }
    } catch ({ status, message }) {
        return errorHandler({ status, message })
    }
}

export async function getService(request: FastifyRequest<OnlyId>) {
    try {
        const teamId = request.user.teamId;
        const { id } = request.params;
        const service = await getServiceFromDB({ id, teamId });
        if (!service) {
            throw { status: 404, message: 'Service not found.' }
        }
        return {
            service
        }
    } catch ({ status, message }) {
        return errorHandler({ status, message })
    }
}
export async function getServiceType(request: FastifyRequest) {
    try {
        return {
            types: supportedServiceTypesAndVersions
        }
    } catch ({ status, message }) {
        return errorHandler({ status, message })
    }
}
export async function saveServiceType(request: FastifyRequest<SaveServiceType>, reply: FastifyReply) {
    try {
        const { id } = request.params;
        const { type } = request.body;
        await configureServiceType({ id, type });
        return reply.code(201).send()
    } catch ({ status, message }) {
        return errorHandler({ status, message })
    }
}
export async function getServiceVersions(request: FastifyRequest<OnlyId>) {
    try {
        const teamId = request.user.teamId;
        const { id } = request.params;
        const { type } = await getServiceFromDB({ id, teamId });
        return {
            type,
            versions: supportedServiceTypesAndVersions.find((name) => name.name === type).versions
        }
    } catch ({ status, message }) {
        return errorHandler({ status, message })
    }
}
export async function saveServiceVersion(request: FastifyRequest<SaveServiceVersion>, reply: FastifyReply) {
    try {
        const { id } = request.params;
        const { version } = request.body;
        await prisma.service.update({
            where: { id },
            data: { version }
        });
        return reply.code(201).send({})
    } catch ({ status, message }) {
        return errorHandler({ status, message })
    }
}
export async function saveServiceDestination(request: FastifyRequest<SaveServiceDestination>, reply: FastifyReply) {
    try {
        const { id } = request.params;
        const { destinationId } = request.body;
        await prisma.service.update({
            where: { id },
            data: { destinationDocker: { connect: { id: destinationId } } }
        });
        return reply.code(201).send({})
    } catch ({ status, message }) {
        return errorHandler({ status, message })
    }
}
export async function getServiceUsage(request: FastifyRequest<OnlyId>) {
    try {
        const teamId = request.user.teamId;
        const { id } = request.params;
        let usage = {};

        const service = await getServiceFromDB({ id, teamId });
        if (service.destinationDockerId) {
            [usage] = await Promise.all([getContainerUsage(service.destinationDocker.id, id)]);
        }
        return {
            usage
        }
    } catch ({ status, message }) {
        return errorHandler({ status, message })
    }

}
export async function getServiceLogs(request: FastifyRequest<GetServiceLogs>) {
    try {
        const { id } = request.params;
        let { since = 0 } = request.query
        if (since !== 0) {
            since = day(since).unix();
        }
        const { destinationDockerId, destinationDocker: { id: dockerId } } = await prisma.service.findUnique({
            where: { id },
            include: { destinationDocker: true }
        });
        if (destinationDockerId) {
            try {
                // const found = await checkContainer({ dockerId, container: id })
                // if (found) {
                const { default: ansi } = await import('strip-ansi')
                const { stdout, stderr } = await executeDockerCmd({ dockerId, command: `docker logs --since ${since} --tail 5000 --timestamps ${id}` })
                const stripLogsStdout = stdout.toString().split('\n').map((l) => ansi(l)).filter((a) => a);
                const stripLogsStderr = stderr.toString().split('\n').map((l) => ansi(l)).filter((a) => a);
                const logs = stripLogsStderr.concat(stripLogsStdout)
                const sortedLogs = logs.sort((a, b) => (day(a.split(' ')[0]).isAfter(day(b.split(' ')[0])) ? 1 : -1))
                return { logs: sortedLogs }
                // }
            } catch (error) {
                const { statusCode } = error;
                if (statusCode === 404) {
                    return {
                        logs: []
                    };
                }
            }
        }
        return {
            message: 'No logs found.'
        }
    } catch ({ status, message }) {
        return errorHandler({ status, message })
    }
}
export async function deleteService(request: FastifyRequest<OnlyId>) {
    try {
        const { id } = request.params;
        await removeService({ id });
        return {}
    } catch ({ status, message }) {
        return errorHandler({ status, message })
    }
}
export async function saveServiceSettings(request: FastifyRequest<SaveServiceSettings>, reply: FastifyReply) {
    try {
        const { id } = request.params;
        const { dualCerts } = request.body;
        await prisma.service.update({
            where: { id },
            data: { dualCerts }
        });
        return reply.code(201).send()
    } catch ({ status, message }) {
        return errorHandler({ status, message })
    }
}
export async function checkServiceDomain(request: FastifyRequest<CheckServiceDomain>) {
    try {
        const { id } = request.params
        const { domain } = request.query
        const { fqdn, dualCerts } = await prisma.service.findUnique({ where: { id } })
        return await checkDomainsIsValidInDNS({ hostname: domain, fqdn, dualCerts });
    } catch ({ status, message }) {
        return errorHandler({ status, message })
    }
}
export async function checkService(request: FastifyRequest<CheckService>) {
    try {
        const { id } = request.params;
        let { fqdn, exposePort, forceSave, otherFqdns, dualCerts } = request.body;

        if (fqdn) fqdn = fqdn.toLowerCase();
        if (otherFqdns && otherFqdns.length > 0) otherFqdns = otherFqdns.map((f) => f.toLowerCase());
        if (exposePort) exposePort = Number(exposePort);

        const { destinationDocker: { id: dockerId, remoteIpAddress, remoteEngine }, exposePort: configuredPort } = await prisma.service.findUnique({ where: { id }, include: { destinationDocker: true } })
        const { isDNSCheckEnabled } = await prisma.setting.findFirst({});

        let found = await isDomainConfigured({ id, fqdn, remoteIpAddress });
        if (found) {
            throw { status: 500, message: `Domain ${getDomain(fqdn).replace('www.', '')} is already in use!` }
        }
        if (otherFqdns && otherFqdns.length > 0) {
            for (const ofqdn of otherFqdns) {
                found = await isDomainConfigured({ id, fqdn: ofqdn, remoteIpAddress });
                if (found) {
                    throw { status: 500, message: `Domain ${getDomain(ofqdn).replace('www.', '')} is already in use!` }
                }
            }
        }
        if (exposePort) {
            if (exposePort < 1024 || exposePort > 65535) {
                throw { status: 500, message: `Exposed Port needs to be between 1024 and 65535.` }
            }

            if (configuredPort !== exposePort) {
                const availablePort = await getFreeExposedPort(id, exposePort, dockerId, remoteIpAddress);
                if (availablePort.toString() !== exposePort.toString()) {
                    throw { status: 500, message: `Port ${exposePort} is already in use.` }
                }
            }
        }
        if (isDNSCheckEnabled && !isDev && !forceSave) {
            let hostname = request.hostname.split(':')[0];
            if (remoteEngine) hostname = remoteIpAddress;
            return await checkDomainsIsValidInDNS({ hostname, fqdn, dualCerts });
        }
        return {}
    } catch ({ status, message }) {
        return errorHandler({ status, message })
    }
}
export async function saveService(request: FastifyRequest<SaveService>, reply: FastifyReply) {
    try {
        const { id } = request.params;
        let { name, fqdn, exposePort, type } = request.body;

        if (fqdn) fqdn = fqdn.toLowerCase();
        if (exposePort) exposePort = Number(exposePort);

        type = fixType(type)

        const update = saveUpdateableFields(type, request.body[type])
        const data = {
            fqdn,
            name,
            exposePort,
        }
        if (Object.keys(update).length > 0) {
            data[type] = { update: update }
        }
        await prisma.service.update({
            where: { id }, data
        });
        return reply.code(201).send()
    } catch ({ status, message }) {
        return errorHandler({ status, message })
    }
}

export async function getServiceSecrets(request: FastifyRequest<OnlyId>) {
    try {
        const { id } = request.params
        let secrets = await prisma.serviceSecret.findMany({
            where: { serviceId: id },
            orderBy: { createdAt: 'desc' }
        });
        secrets = secrets.map((secret) => {
            secret.value = decrypt(secret.value);
            return secret;
        });

        return {
            secrets
        }
    } catch ({ status, message }) {
        return errorHandler({ status, message })
    }
}

export async function saveServiceSecret(request: FastifyRequest<SaveServiceSecret>, reply: FastifyReply) {
    try {
        const { id } = request.params
        let { name, value, isNew } = request.body

        if (isNew) {
            const found = await prisma.serviceSecret.findFirst({ where: { name, serviceId: id } });
            if (found) {
                throw `Secret ${name} already exists.`
            } else {
                value = encrypt(value);
                await prisma.serviceSecret.create({
                    data: { name, value, service: { connect: { id } } }
                });
            }
        } else {
            value = encrypt(value);
            const found = await prisma.serviceSecret.findFirst({ where: { serviceId: id, name } });

            if (found) {
                await prisma.serviceSecret.updateMany({
                    where: { serviceId: id, name },
                    data: { value }
                });
            } else {
                await prisma.serviceSecret.create({
                    data: { name, value, service: { connect: { id } } }
                });
            }
        }
        return reply.code(201).send()
    } catch ({ status, message }) {
        return errorHandler({ status, message })
    }
}
export async function deleteServiceSecret(request: FastifyRequest<DeleteServiceSecret>) {
    try {
        const { id } = request.params
        const { name } = request.body
        await prisma.serviceSecret.deleteMany({ where: { serviceId: id, name } });
        return {}
    } catch ({ status, message }) {
        return errorHandler({ status, message })
    }
}

export async function getServiceStorages(request: FastifyRequest<OnlyId>) {
    try {
        const { id } = request.params
        const persistentStorages = await prisma.servicePersistentStorage.findMany({
            where: { serviceId: id }
        });
        return {
            persistentStorages
        }
    } catch ({ status, message }) {
        return errorHandler({ status, message })
    }
}

export async function saveServiceStorage(request: FastifyRequest<SaveServiceStorage>, reply: FastifyReply) {
    try {
        const { id } = request.params
        const { path, newStorage, storageId } = request.body

        if (newStorage) {
            await prisma.servicePersistentStorage.create({
                data: { path, service: { connect: { id } } }
            });
        } else {
            await prisma.servicePersistentStorage.update({
                where: { id: storageId },
                data: { path }
            });
        }
        return reply.code(201).send()
    } catch ({ status, message }) {
        return errorHandler({ status, message })
    }
}

export async function deleteServiceStorage(request: FastifyRequest<DeleteServiceStorage>) {
    try {
        const { id } = request.params
        const { path } = request.body
        await prisma.servicePersistentStorage.deleteMany({ where: { serviceId: id, path } });
        return {}
    } catch ({ status, message }) {
        return errorHandler({ status, message })
    }
}

export async function startService(request: FastifyRequest<ServiceStartStop>) {
    try {
        const { type } = request.params
        if (type === 'plausibleanalytics') {
            return await startPlausibleAnalyticsService(request)
        }
        if (type === 'nocodb') {
            return await startNocodbService(request)
        }
        if (type === 'minio') {
            return await startMinioService(request)
        }
        if (type === 'vscodeserver') {
            return await startVscodeService(request)
        }
        if (type === 'wordpress') {
            return await startWordpressService(request)
        }
        if (type === 'vaultwarden') {
            return await startVaultwardenService(request)
        }
        if (type === 'languagetool') {
            return await startLanguageToolService(request)
        }
        if (type === 'n8n') {
            return await startN8nService(request)
        }
        if (type === 'uptimekuma') {
            return await startUptimekumaService(request)
        }
        if (type === 'ghost') {
            return await startGhostService(request)
        }
        if (type === 'meilisearch') {
            return await startMeilisearchService(request)
        }
        if (type === 'umami') {
            return await startUmamiService(request)
        }
        if (type === 'hasura') {
            return await startHasuraService(request)
        }
        if (type === 'fider') {
            return await startFiderService(request)
        }
        if (type === 'moodle') {
            return await startMoodleService(request)
        }
        if (type === 'appwrite') {
            return await startAppWriteService(request)
        }
        if (type === 'glitchTip') {
            return await startGlitchTipService(request)
        }
        throw `Service type ${type} not supported.`
    } catch (error) {
        throw { status: 500, message: error?.message || error }
    }
}
export async function stopService(request: FastifyRequest<ServiceStartStop>) {
    try {
<<<<<<< HEAD
        const { type } = request.params
        if (type === 'plausibleanalytics') {
            return await stopPlausibleAnalyticsService(request)
        }
        if (type === 'nocodb') {
            return await stopNocodbService(request)
        }
        if (type === 'minio') {
            return await stopMinioService(request)
        }
        if (type === 'vscodeserver') {
            return await stopVscodeService(request)
        }
        if (type === 'wordpress') {
            return await stopWordpressService(request)
        }
        if (type === 'vaultwarden') {
            return await stopVaultwardenService(request)
        }
        if (type === 'languagetool') {
            return await stopLanguageToolService(request)
        }
        if (type === 'n8n') {
            return await stopN8nService(request)
        }
        if (type === 'uptimekuma') {
            return await stopUptimekumaService(request)
        }
        if (type === 'ghost') {
            return await stopGhostService(request)
        }
        if (type === 'meilisearch') {
            return await stopMeilisearchService(request)
        }
        if (type === 'umami') {
            return await stopUmamiService(request)
        }
        if (type === 'hasura') {
            return await stopHasuraService(request)
        }
        if (type === 'fider') {
            return await stopFiderService(request)
        }
        if (type === 'appwrite') {
            return await stopAppWriteService(request)
        }
        if (type === 'moodle') {
            return await stopMoodleService(request)
        }
        if (type === 'glitchTip') {
            return await stopGlitchTipService(request)
        }
        throw `Service type ${type} not supported.`
=======
        return await stopServiceContainers(request)
        // const { type } = request.params
        // if (type === 'plausibleanalytics') {
        //     return await stopPlausibleAnalyticsService(request)
        // }
        // if (type === 'nocodb') {
        //     return await stopNocodbService(request)
        // }
        // if (type === 'minio') {
        //     return await stopMinioService(request)
        // }
        // if (type === 'vscodeserver') {
        //     return await stopVscodeService(request)
        // }
        // if (type === 'wordpress') {
        //     return await stopWordpressService(request)
        // }
        // if (type === 'vaultwarden') {
        //     return await stopVaultwardenService(request)
        // }
        // if (type === 'languagetool') {
        //     return await stopLanguageToolService(request)
        // }
        // if (type === 'n8n') {
        //     return await stopN8nService(request)
        // }
        // if (type === 'uptimekuma') {
        //     return await stopUptimekumaService(request)
        // }
        // if (type === 'ghost') {
        //     return await stopGhostService(request)
        // }
        // if (type === 'meilisearch') {
        //     return await stopMeilisearchService(request)
        // }
        // if (type === 'umami') {
        //     return await stopUmamiService(request)
        // }
        // if (type === 'hasura') {
        //     return await stopHasuraService(request)
        // }
        // if (type === 'fider') {
        //     return await stopFiderService(request)
        // }
        // if (type === 'moodle') {
        //     return await stopMoodleService(request)
        // }
        // throw `Service type ${type} not supported.`
>>>>>>> bac55cd9
    } catch (error) {
        throw { status: 500, message: error?.message || error }
    }
}
export async function setSettingsService(request: FastifyRequest<ServiceStartStop & SetWordpressSettings>, reply: FastifyReply) {
    try {
        const { type } = request.params
        if (type === 'wordpress') {
            return await setWordpressSettings(request, reply)
        }
        throw `Service type ${type} not supported.`
    } catch ({ status, message }) {
        return errorHandler({ status, message })
    }
}
async function setWordpressSettings(request: FastifyRequest<ServiceStartStop & SetWordpressSettings>, reply: FastifyReply) {
    try {
        const { id } = request.params
        const { ownMysql } = request.body
        await prisma.wordpress.update({
            where: { serviceId: id },
            data: { ownMysql }
        });
        return reply.code(201).send()
    } catch ({ status, message }) {
        return errorHandler({ status, message })
    }
}

async function startPlausibleAnalyticsService(request: FastifyRequest<ServiceStartStop>) {
    try {
        const { id } = request.params
        const teamId = request.user.teamId;
        const service = await getServiceFromDB({ id, teamId });
        const {
            type,
            version,
            fqdn,
            destinationDockerId,
            destinationDocker,
            serviceSecret,
            persistentStorage,
            exposePort,
            plausibleAnalytics: {
                id: plausibleDbId,
                username,
                email,
                password,
                postgresqlDatabase,
                postgresqlPassword,
                postgresqlUser,
                secretKeyBase
            }
        } = service;
        const image = getServiceImage(type);

        const config = {
            plausibleAnalytics: {
                image: `${image}:${version}`,
                environmentVariables: {
                    ADMIN_USER_EMAIL: email,
                    ADMIN_USER_NAME: username,
                    ADMIN_USER_PWD: password,
                    BASE_URL: fqdn,
                    SECRET_KEY_BASE: secretKeyBase,
                    DISABLE_AUTH: 'false',
                    DISABLE_REGISTRATION: 'true',
                    DATABASE_URL: `postgresql://${postgresqlUser}:${postgresqlPassword}@${id}-postgresql:5432/${postgresqlDatabase}`,
                    CLICKHOUSE_DATABASE_URL: `http://${id}-clickhouse:8123/plausible`
                }
            },
            postgresql: {
                volume: `${plausibleDbId}-postgresql-data:/bitnami/postgresql/`,
                image: 'bitnami/postgresql:13.2.0',
                environmentVariables: {
                    POSTGRESQL_PASSWORD: postgresqlPassword,
                    POSTGRESQL_USERNAME: postgresqlUser,
                    POSTGRESQL_DATABASE: postgresqlDatabase
                }
            },
            clickhouse: {
                volume: `${plausibleDbId}-clickhouse-data:/var/lib/clickhouse`,
                image: 'yandex/clickhouse-server:21.3.2.5',
                environmentVariables: {},
                ulimits: {
                    nofile: {
                        soft: 262144,
                        hard: 262144
                    }
                }
            }
        };
        if (serviceSecret.length > 0) {
            serviceSecret.forEach((secret) => {
                config.plausibleAnalytics.environmentVariables[secret.name] = secret.value;
            });
        }
        const network = destinationDockerId && destinationDocker.network;
        const port = getServiceMainPort('plausibleanalytics');

        const { workdir } = await createDirectories({ repository: type, buildId: id });

        const clickhouseConfigXml = `
        <yandex>
          <logger>
              <level>warning</level>
              <console>true</console>
          </logger>
    
          <!-- Stop all the unnecessary logging -->
          <query_thread_log remove="remove"/>
          <query_log remove="remove"/>
          <text_log remove="remove"/>
          <trace_log remove="remove"/>
          <metric_log remove="remove"/>
          <asynchronous_metric_log remove="remove"/>
          <session_log remove="remove"/>
          <part_log remove="remove"/>
      </yandex>`;
        const clickhouseUserConfigXml = `
        <yandex>
          <profiles>
              <default>
                  <log_queries>0</log_queries>
                  <log_query_threads>0</log_query_threads>
              </default>
          </profiles>
      </yandex>`;

        const initQuery = 'CREATE DATABASE IF NOT EXISTS plausible;';
        const initScript = 'clickhouse client --queries-file /docker-entrypoint-initdb.d/init.query';
        await fs.writeFile(`${workdir}/clickhouse-config.xml`, clickhouseConfigXml);
        await fs.writeFile(`${workdir}/clickhouse-user-config.xml`, clickhouseUserConfigXml);
        await fs.writeFile(`${workdir}/init.query`, initQuery);
        await fs.writeFile(`${workdir}/init-db.sh`, initScript);

        const Dockerfile = `
FROM ${config.clickhouse.image}
COPY ./clickhouse-config.xml /etc/clickhouse-server/users.d/logging.xml
COPY ./clickhouse-user-config.xml /etc/clickhouse-server/config.d/logging.xml
COPY ./init.query /docker-entrypoint-initdb.d/init.query
COPY ./init-db.sh /docker-entrypoint-initdb.d/init-db.sh`;

        await fs.writeFile(`${workdir}/Dockerfile`, Dockerfile);

        const { volumes, volumeMounts } = persistentVolumes(id, persistentStorage, config.plausibleAnalytics)

        const composeFile: ComposeFile = {
            version: '3.8',
            services: {
                [id]: {
                    container_name: id,
                    image: config.plausibleAnalytics.image,
                    volumes,
                    command:
                        'sh -c "sleep 10 && /entrypoint.sh db createdb && /entrypoint.sh db migrate && /entrypoint.sh db init-admin && /entrypoint.sh run"',
                    environment: config.plausibleAnalytics.environmentVariables,
                    ...(exposePort ? { ports: [`${exposePort}:${port}`] } : {}),
                    depends_on: [`${id}-postgresql`, `${id}-clickhouse`],
                    labels: makeLabelForServices('plausibleAnalytics'),
                    ...defaultServiceComposeConfiguration(network),
                },
                [`${id}-postgresql`]: {
                    container_name: `${id}-postgresql`,
                    image: config.postgresql.image,
                    environment: config.postgresql.environmentVariables,
                    volumes: [config.postgresql.volume],
                    ...defaultServiceComposeConfiguration(network),
                },
                [`${id}-clickhouse`]: {
                    build: workdir,
                    container_name: `${id}-clickhouse`,
                    environment: config.clickhouse.environmentVariables,
                    volumes: [config.clickhouse.volume],
                    ...defaultServiceComposeConfiguration(network),
                }
            },
            networks: {
                [network]: {
                    external: true
                }
            },
            volumes: {
                ...volumeMounts,
                [config.postgresql.volume.split(':')[0]]: {
                    name: config.postgresql.volume.split(':')[0]
                },
                [config.clickhouse.volume.split(':')[0]]: {
                    name: config.clickhouse.volume.split(':')[0]
                }
            }
        };
        const composeFileDestination = `${workdir}/docker-compose.yaml`;
        await fs.writeFile(composeFileDestination, yaml.dump(composeFile));
        await startServiceContainers(destinationDocker.id, composeFileDestination)
        return {}
    } catch ({ status, message }) {
        return errorHandler({ status, message })
    }
}

async function startNocodbService(request: FastifyRequest<ServiceStartStop>) {
    try {
        const { id } = request.params;
        const teamId = request.user.teamId;
        const service = await getServiceFromDB({ id, teamId });
        const { type, version, destinationDockerId, destinationDocker, serviceSecret, exposePort, persistentStorage } =
            service;
        const network = destinationDockerId && destinationDocker.network;
        const port = getServiceMainPort('nocodb');

        const { workdir } = await createDirectories({ repository: type, buildId: id });
        const image = getServiceImage(type);

        const config = {
            image: `${image}:${version}`,
            volume: `${id}-nc:/usr/app/data`,
            environmentVariables: {}
        };
        if (serviceSecret.length > 0) {
            serviceSecret.forEach((secret) => {
                config.environmentVariables[secret.name] = secret.value;
            });
        }
        const { volumes, volumeMounts } = persistentVolumes(id, persistentStorage, config)
        const composeFile: ComposeFile = {
            version: '3.8',
            services: {
                [id]: {
                    container_name: id,
                    image: config.image,
                    volumes,
                    environment: config.environmentVariables,
                    ...(exposePort ? { ports: [`${exposePort}:${port}`] } : {}),
                    labels: makeLabelForServices('nocodb'),
                    ...defaultServiceComposeConfiguration(network),
                }
            },
            networks: {
                [network]: {
                    external: true
                }
            },
            volumes: volumeMounts
        };
        const composeFileDestination = `${workdir}/docker-compose.yaml`;
        await fs.writeFile(composeFileDestination, yaml.dump(composeFile));
        await startServiceContainers(destinationDocker.id, composeFileDestination)
        return {}
    } catch ({ status, message }) {
        return errorHandler({ status, message })
    }
}

async function startMinioService(request: FastifyRequest<ServiceStartStop>) {
    try {
        const { id } = request.params;
        const teamId = request.user.teamId;
        const service = await getServiceFromDB({ id, teamId });
        const {
            type,
            version,
            fqdn,
            destinationDockerId,
            destinationDocker,
            persistentStorage,
            exposePort,
            minio: { rootUser, rootUserPassword },
            serviceSecret
        } = service;

        const network = destinationDockerId && destinationDocker.network;
        const port = getServiceMainPort('minio');

        const { service: { destinationDocker: { id: dockerId } } } = await prisma.minio.findUnique({ where: { serviceId: id }, include: { service: { include: { destinationDocker: true } } } })
        const publicPort = await getFreePublicPort(id, dockerId);

        const consolePort = 9001;
        const { workdir } = await createDirectories({ repository: type, buildId: id });
        const image = getServiceImage(type);

        const config = {
            image: `${image}:${version}`,
            volume: `${id}-minio-data:/data`,
            environmentVariables: {
                MINIO_ROOT_USER: rootUser,
                MINIO_ROOT_PASSWORD: rootUserPassword,
                MINIO_BROWSER_REDIRECT_URL: fqdn
            }
        };
        if (serviceSecret.length > 0) {
            serviceSecret.forEach((secret) => {
                config.environmentVariables[secret.name] = secret.value;
            });
        }
        const { volumes, volumeMounts } = persistentVolumes(id, persistentStorage, config)
        const composeFile: ComposeFile = {
            version: '3.8',
            services: {
                [id]: {
                    container_name: id,
                    image: config.image,
                    command: `server /data --console-address ":${consolePort}"`,
                    environment: config.environmentVariables,
                    volumes,
                    ...(exposePort ? { ports: [`${exposePort}:${port}`] } : {}),
                    labels: makeLabelForServices('minio'),
                    ...defaultServiceComposeConfiguration(network),
                }
            },
            networks: {
                [network]: {
                    external: true
                }
            },
            volumes: volumeMounts
        };
        const composeFileDestination = `${workdir}/docker-compose.yaml`;
        await fs.writeFile(composeFileDestination, yaml.dump(composeFile));
        await startServiceContainers(destinationDocker.id, composeFileDestination)
        await prisma.minio.update({ where: { serviceId: id }, data: { publicPort } });
        return {}
    } catch ({ status, message }) {
        return errorHandler({ status, message })
    }
}

async function startVscodeService(request: FastifyRequest<ServiceStartStop>) {
    try {
        const { id } = request.params;
        const teamId = request.user.teamId;
        const service = await getServiceFromDB({ id, teamId });
        const {
            type,
            version,
            destinationDockerId,
            destinationDocker,
            serviceSecret,
            persistentStorage,
            exposePort,
            vscodeserver: { password }
        } = service;

        const network = destinationDockerId && destinationDocker.network;
        const port = getServiceMainPort('vscodeserver');

        const { workdir } = await createDirectories({ repository: type, buildId: id });
        const image = getServiceImage(type);

        const config = {
            image: `${image}:${version}`,
            volume: `${id}-vscodeserver-data:/home/coder`,
            environmentVariables: {
                PASSWORD: password
            }
        };
        if (serviceSecret.length > 0) {
            serviceSecret.forEach((secret) => {
                config.environmentVariables[secret.name] = secret.value;
            });
        }
        const { volumes, volumeMounts } = persistentVolumes(id, persistentStorage, config)

        const composeFile: ComposeFile = {
            version: '3.8',
            services: {
                [id]: {
                    container_name: id,
                    image: config.image,
                    environment: config.environmentVariables,
                    volumes,
                    ...(exposePort ? { ports: [`${exposePort}:${port}`] } : {}),
                    labels: makeLabelForServices('vscodeServer'),
                    ...defaultServiceComposeConfiguration(network),
                }
            },
            networks: {
                [network]: {
                    external: true
                }
            },
            volumes: volumeMounts
        };
        const composeFileDestination = `${workdir}/docker-compose.yaml`;
        await fs.writeFile(composeFileDestination, yaml.dump(composeFile));

        await startServiceContainers(destinationDocker.id, composeFileDestination)

        const changePermissionOn = persistentStorage.map((p) => p.path);
        if (changePermissionOn.length > 0) {
            await executeDockerCmd({
                dockerId: destinationDocker.id, command: `docker exec -u root ${id} chown -R 1000:1000 ${changePermissionOn.join(
                    ' '
                )}`
            })
        }
        return {}
    } catch ({ status, message }) {
        return errorHandler({ status, message })
    }
}

async function startWordpressService(request: FastifyRequest<ServiceStartStop>) {
    try {
        const { id } = request.params;
        const teamId = request.user.teamId;
        const service = await getServiceFromDB({ id, teamId });
        const {
            arch,
            type,
            version,
            destinationDockerId,
            serviceSecret,
            destinationDocker,
            persistentStorage,
            exposePort,
            wordpress: {
                mysqlDatabase,
                mysqlHost,
                mysqlPort,
                mysqlUser,
                mysqlPassword,
                extraConfig,
                mysqlRootUser,
                mysqlRootUserPassword,
                ownMysql
            }
        } = service;

        const network = destinationDockerId && destinationDocker.network;
        const image = getServiceImage(type);
        const port = getServiceMainPort('wordpress');

        const { workdir } = await createDirectories({ repository: type, buildId: id });
        const config = {
            wordpress: {
                image: `${image}:${version}`,
                volume: `${id}-wordpress-data:/var/www/html`,
                environmentVariables: {
                    WORDPRESS_DB_HOST: ownMysql ? `${mysqlHost}:${mysqlPort}` : `${id}-mysql`,
                    WORDPRESS_DB_USER: mysqlUser,
                    WORDPRESS_DB_PASSWORD: mysqlPassword,
                    WORDPRESS_DB_NAME: mysqlDatabase,
                    WORDPRESS_CONFIG_EXTRA: extraConfig
                }
            },
            mysql: {
                image: `bitnami/mysql:5.7`,
                volume: `${id}-mysql-data:/bitnami/mysql/data`,
                environmentVariables: {
                    MYSQL_ROOT_PASSWORD: mysqlRootUserPassword,
                    MYSQL_ROOT_USER: mysqlRootUser,
                    MYSQL_USER: mysqlUser,
                    MYSQL_PASSWORD: mysqlPassword,
                    MYSQL_DATABASE: mysqlDatabase
                }
            }
        };
        if (isARM(arch)) {
            config.mysql.image = 'mysql:5.7'
            config.mysql.volume = `${id}-mysql-data:/var/lib/mysql`
        }
        if (serviceSecret.length > 0) {
            serviceSecret.forEach((secret) => {
                config.wordpress.environmentVariables[secret.name] = secret.value;
            });
        }

        const { volumes, volumeMounts } = persistentVolumes(id, persistentStorage, config.wordpress)

        const composeFile: ComposeFile = {
            version: '3.8',
            services: {
                [id]: {
                    container_name: id,
                    image: config.wordpress.image,
                    environment: config.wordpress.environmentVariables,
                    volumes,
                    ...(exposePort ? { ports: [`${exposePort}:${port}`] } : {}),
                    labels: makeLabelForServices('wordpress'),
                    ...defaultServiceComposeConfiguration(network),
                }
            },
            networks: {
                [network]: {
                    external: true
                }
            },
            volumes: volumeMounts
        };
        if (!ownMysql) {
            composeFile.services[id].depends_on = [`${id}-mysql`];
            composeFile.services[`${id}-mysql`] = {
                container_name: `${id}-mysql`,
                image: config.mysql.image,
                volumes: [config.mysql.volume],
                environment: config.mysql.environmentVariables,
                ...defaultServiceComposeConfiguration(network),
            };

            composeFile.volumes[config.mysql.volume.split(':')[0]] = {
                name: config.mysql.volume.split(':')[0]
            };
        }
        const composeFileDestination = `${workdir}/docker-compose.yaml`;
        await fs.writeFile(composeFileDestination, yaml.dump(composeFile));

        await startServiceContainers(destinationDocker.id, composeFileDestination)

        return {}
    } catch ({ status, message }) {
        return errorHandler({ status, message })
    }
}

async function startVaultwardenService(request: FastifyRequest<ServiceStartStop>) {
    try {
        const { id } = request.params;
        const teamId = request.user.teamId;
        const service = await getServiceFromDB({ id, teamId });
        const { type, version, destinationDockerId, destinationDocker, serviceSecret, exposePort, persistentStorage } =
            service;

        const network = destinationDockerId && destinationDocker.network;
        const port = getServiceMainPort('vaultwarden');

        const { workdir } = await createDirectories({ repository: type, buildId: id });
        const image = getServiceImage(type);

        const config = {
            image: `${image}:${version}`,
            volume: `${id}-vaultwarden-data:/data/`,
            environmentVariables: {}
        };
        if (serviceSecret.length > 0) {
            serviceSecret.forEach((secret) => {
                config.environmentVariables[secret.name] = secret.value;
            });
        }
        const { volumes, volumeMounts } = persistentVolumes(id, persistentStorage, config)
        const composeFile: ComposeFile = {
            version: '3.8',
            services: {
                [id]: {
                    container_name: id,
                    image: config.image,
                    environment: config.environmentVariables,
                    volumes,
                    ...(exposePort ? { ports: [`${exposePort}:${port}`] } : {}),
                    labels: makeLabelForServices('vaultWarden'),
                    ...defaultServiceComposeConfiguration(network),
                }
            },
            networks: {
                [network]: {
                    external: true
                }
            },
            volumes: volumeMounts
        };
        const composeFileDestination = `${workdir}/docker-compose.yaml`;
        await fs.writeFile(composeFileDestination, yaml.dump(composeFile));

        await startServiceContainers(destinationDocker.id, composeFileDestination)

        return {}
    } catch ({ status, message }) {
        return errorHandler({ status, message })
    }
}

async function startLanguageToolService(request: FastifyRequest<ServiceStartStop>) {
    try {
        const { id } = request.params;
        const teamId = request.user.teamId;
        const service = await getServiceFromDB({ id, teamId });
        const { type, version, destinationDockerId, destinationDocker, serviceSecret, exposePort, persistentStorage } =
            service;
        const network = destinationDockerId && destinationDocker.network;
        const port = getServiceMainPort('languagetool');

        const { workdir } = await createDirectories({ repository: type, buildId: id });
        const image = getServiceImage(type);

        const config = {
            image: `${image}:${version}`,
            volume: `${id}-ngrams:/ngrams`,
            environmentVariables: {}
        };

        if (serviceSecret.length > 0) {
            serviceSecret.forEach((secret) => {
                config.environmentVariables[secret.name] = secret.value;
            });
        }
        const { volumes, volumeMounts } = persistentVolumes(id, persistentStorage, config)
        const composeFile: ComposeFile = {
            version: '3.8',
            services: {
                [id]: {
                    container_name: id,
                    image: config.image,
                    environment: config.environmentVariables,
                    ...(exposePort ? { ports: [`${exposePort}:${port}`] } : {}),
                    volumes,
                    labels: makeLabelForServices('languagetool'),
                    ...defaultServiceComposeConfiguration(network),
                }
            },
            networks: {
                [network]: {
                    external: true
                }
            },
            volumes: volumeMounts
        };
        const composeFileDestination = `${workdir}/docker-compose.yaml`;
        await fs.writeFile(composeFileDestination, yaml.dump(composeFile));

        await startServiceContainers(destinationDocker.id, composeFileDestination)

        return {}
    } catch ({ status, message }) {
        return errorHandler({ status, message })
    }
}

async function startN8nService(request: FastifyRequest<ServiceStartStop>) {
    try {
        const { id } = request.params;
        const teamId = request.user.teamId;
        const service = await getServiceFromDB({ id, teamId });
        const { type, version, destinationDockerId, destinationDocker, serviceSecret, exposePort, persistentStorage } =
            service;
        const network = destinationDockerId && destinationDocker.network;
        const port = getServiceMainPort('n8n');

        const { workdir } = await createDirectories({ repository: type, buildId: id });
        const image = getServiceImage(type);

        const config = {
            image: `${image}:${version}`,
            volume: `${id}-n8n:/root/.n8n`,
            environmentVariables: {
                WEBHOOK_URL: `${service.fqdn}`
            }
        };
        if (serviceSecret.length > 0) {
            serviceSecret.forEach((secret) => {
                config.environmentVariables[secret.name] = secret.value;
            });
        }
        const { volumes, volumeMounts } = persistentVolumes(id, persistentStorage, config)
        const composeFile: ComposeFile = {
            version: '3.8',
            services: {
                [id]: {
                    container_name: id,
                    image: config.image,
                    volumes,
                    environment: config.environmentVariables,
                    labels: makeLabelForServices('n8n'),
                    ...(exposePort ? { ports: [`${exposePort}:${port}`] } : {}),
                    ...defaultServiceComposeConfiguration(network),
                }
            },
            networks: {
                [network]: {
                    external: true
                }
            },
            volumes: volumeMounts
        };
        const composeFileDestination = `${workdir}/docker-compose.yaml`;
        await fs.writeFile(composeFileDestination, yaml.dump(composeFile));

        await startServiceContainers(destinationDocker.id, composeFileDestination)

        return {}
    } catch ({ status, message }) {
        return errorHandler({ status, message })
    }
}

async function startUptimekumaService(request: FastifyRequest<ServiceStartStop>) {
    try {
        const { id } = request.params;
        const teamId = request.user.teamId;
        const service = await getServiceFromDB({ id, teamId });
        const { type, version, destinationDockerId, destinationDocker, serviceSecret, exposePort, persistentStorage } =
            service;
        const network = destinationDockerId && destinationDocker.network;
        const port = getServiceMainPort('uptimekuma');

        const { workdir } = await createDirectories({ repository: type, buildId: id });
        const image = getServiceImage(type);

        const config = {
            image: `${image}:${version}`,
            volume: `${id}-uptimekuma:/app/data`,
            environmentVariables: {}
        };
        if (serviceSecret.length > 0) {
            serviceSecret.forEach((secret) => {
                config.environmentVariables[secret.name] = secret.value;
            });
        }
        const { volumes, volumeMounts } = persistentVolumes(id, persistentStorage, config)
        const composeFile: ComposeFile = {
            version: '3.8',
            services: {
                [id]: {
                    container_name: id,
                    image: config.image,
                    volumes,
                    environment: config.environmentVariables,
                    ...(exposePort ? { ports: [`${exposePort}:${port}`] } : {}),
                    labels: makeLabelForServices('uptimekuma'),
                    ...defaultServiceComposeConfiguration(network),
                }
            },
            networks: {
                [network]: {
                    external: true
                }
            },
            volumes: volumeMounts
        };
        const composeFileDestination = `${workdir}/docker-compose.yaml`;
        await fs.writeFile(composeFileDestination, yaml.dump(composeFile));

        await startServiceContainers(destinationDocker.id, composeFileDestination)

        return {}
    } catch ({ status, message }) {
        return errorHandler({ status, message })
    }
}

async function startGhostService(request: FastifyRequest<ServiceStartStop>) {
    try {
        const { id } = request.params;
        const teamId = request.user.teamId;
        const service = await getServiceFromDB({ id, teamId });
        const {
            type,
            version,
            destinationDockerId,
            destinationDocker,
            serviceSecret,
            persistentStorage,
            exposePort,
            fqdn,
            ghost: {
                defaultEmail,
                defaultPassword,
                mariadbRootUser,
                mariadbRootUserPassword,
                mariadbDatabase,
                mariadbPassword,
                mariadbUser
            }
        } = service;
        const network = destinationDockerId && destinationDocker.network;

        const { workdir } = await createDirectories({ repository: type, buildId: id });
        const image = getServiceImage(type);
        const domain = getDomain(fqdn);
        const port = getServiceMainPort('ghost');
        const isHttps = fqdn.startsWith('https://');
        const config = {
            ghost: {
                image: `${image}:${version}`,
                volume: `${id}-ghost:/bitnami/ghost`,
                environmentVariables: {
                    url: fqdn,
                    GHOST_HOST: domain,
                    GHOST_ENABLE_HTTPS: isHttps ? 'yes' : 'no',
                    GHOST_EMAIL: defaultEmail,
                    GHOST_PASSWORD: defaultPassword,
                    GHOST_DATABASE_HOST: `${id}-mariadb`,
                    GHOST_DATABASE_USER: mariadbUser,
                    GHOST_DATABASE_PASSWORD: mariadbPassword,
                    GHOST_DATABASE_NAME: mariadbDatabase,
                    GHOST_DATABASE_PORT_NUMBER: 3306
                }
            },
            mariadb: {
                image: `bitnami/mariadb:latest`,
                volume: `${id}-mariadb:/bitnami/mariadb`,
                environmentVariables: {
                    MARIADB_USER: mariadbUser,
                    MARIADB_PASSWORD: mariadbPassword,
                    MARIADB_DATABASE: mariadbDatabase,
                    MARIADB_ROOT_USER: mariadbRootUser,
                    MARIADB_ROOT_PASSWORD: mariadbRootUserPassword
                }
            }
        };
        if (serviceSecret.length > 0) {
            serviceSecret.forEach((secret) => {
                config.ghost.environmentVariables[secret.name] = secret.value;
            });
        }

        const { volumes, volumeMounts } = persistentVolumes(id, persistentStorage, config.ghost)
        const composeFile: ComposeFile = {
            version: '3.8',
            services: {
                [id]: {
                    container_name: id,
                    image: config.ghost.image,
                    volumes,
                    environment: config.ghost.environmentVariables,
                    ...(exposePort ? { ports: [`${exposePort}:${port}`] } : {}),
                    labels: makeLabelForServices('ghost'),
                    depends_on: [`${id}-mariadb`],
                    ...defaultServiceComposeConfiguration(network),
                },
                [`${id}-mariadb`]: {
                    container_name: `${id}-mariadb`,
                    image: config.mariadb.image,
                    volumes: [config.mariadb.volume],
                    environment: config.mariadb.environmentVariables,
                    ...defaultServiceComposeConfiguration(network),
                }
            },
            networks: {
                [network]: {
                    external: true
                }
            },
            volumes: {
                ...volumeMounts,
                [config.mariadb.volume.split(':')[0]]: {
                    name: config.mariadb.volume.split(':')[0]
                }
            }
        };
        const composeFileDestination = `${workdir}/docker-compose.yaml`;
        await fs.writeFile(composeFileDestination, yaml.dump(composeFile));

        await startServiceContainers(destinationDocker.id, composeFileDestination)

        return {}
    } catch ({ status, message }) {
        return errorHandler({ status, message })
    }
}

async function startMeilisearchService(request: FastifyRequest<ServiceStartStop>) {
    try {
        const { id } = request.params;
        const teamId = request.user.teamId;
        const service = await getServiceFromDB({ id, teamId });
        const {
            meiliSearch: { masterKey }
        } = service;
        const { type, version, destinationDockerId, destinationDocker, serviceSecret, exposePort, persistentStorage } =
            service;
        const network = destinationDockerId && destinationDocker.network;
        const port = getServiceMainPort('meilisearch');

        const { workdir } = await createDirectories({ repository: type, buildId: id });
        const image = getServiceImage(type);

        const config = {
            image: `${image}:${version}`,
            volume: `${id}-datams:/data.ms`,
            environmentVariables: {
                MEILI_MASTER_KEY: masterKey
            }
        };

        if (serviceSecret.length > 0) {
            serviceSecret.forEach((secret) => {
                config.environmentVariables[secret.name] = secret.value;
            });
        }
        const { volumes, volumeMounts } = persistentVolumes(id, persistentStorage, config)
        const composeFile: ComposeFile = {
            version: '3.8',
            services: {
                [id]: {
                    container_name: id,
                    image: config.image,
                    environment: config.environmentVariables,
                    ...(exposePort ? { ports: [`${exposePort}:${port}`] } : {}),
                    volumes,
                    labels: makeLabelForServices('meilisearch'),
                    ...defaultServiceComposeConfiguration(network),
                }
            },
            networks: {
                [network]: {
                    external: true
                }
            },
            volumes: volumeMounts
        };
        const composeFileDestination = `${workdir}/docker-compose.yaml`;
        await fs.writeFile(composeFileDestination, yaml.dump(composeFile));
        await startServiceContainers(destinationDocker.id, composeFileDestination)
        return {}
    } catch ({ status, message }) {
        return errorHandler({ status, message })
    }
}

async function startUmamiService(request: FastifyRequest<ServiceStartStop>) {
    try {
        const { id } = request.params;
        const teamId = request.user.teamId;
        const service = await getServiceFromDB({ id, teamId });
        const {
            type,
            version,
            destinationDockerId,
            destinationDocker,
            serviceSecret,
            persistentStorage,
            exposePort,
            umami: {
                umamiAdminPassword,
                postgresqlUser,
                postgresqlPassword,
                postgresqlDatabase,
                hashSalt
            }
        } = service;
        const network = destinationDockerId && destinationDocker.network;
        const port = getServiceMainPort('umami');

        const { workdir } = await createDirectories({ repository: type, buildId: id });
        const image = getServiceImage(type);

        const config = {
            umami: {
                image: `${image}:${version}`,
                environmentVariables: {
                    DATABASE_URL: `postgresql://${postgresqlUser}:${postgresqlPassword}@${id}-postgresql:5432/${postgresqlDatabase}`,
                    DATABASE_TYPE: 'postgresql',
                    HASH_SALT: hashSalt
                }
            },
            postgresql: {
                image: 'postgres:12-alpine',
                volume: `${id}-postgresql-data:/var/lib/postgresql/data`,
                environmentVariables: {
                    POSTGRES_USER: postgresqlUser,
                    POSTGRES_PASSWORD: postgresqlPassword,
                    POSTGRES_DB: postgresqlDatabase
                }
            }
        };
        if (serviceSecret.length > 0) {
            serviceSecret.forEach((secret) => {
                config.umami.environmentVariables[secret.name] = secret.value;
            });
        }

        const initDbSQL = `
		drop table if exists event;
		drop table if exists pageview;
		drop table if exists session;
		drop table if exists website;
		drop table if exists account;
		
		create table account (
			user_id serial primary key,
			username varchar(255) unique not null,
			password varchar(60) not null,
			is_admin bool not null default false,
			created_at timestamp with time zone default current_timestamp,
			updated_at timestamp with time zone default current_timestamp
		);
		
		create table website (
			website_id serial primary key,
			website_uuid uuid unique not null,
			user_id int not null references account(user_id) on delete cascade,
			name varchar(100) not null,
			domain varchar(500),
			share_id varchar(64) unique,
			created_at timestamp with time zone default current_timestamp
		);
		
		create table session (
			session_id serial primary key,
			session_uuid uuid unique not null,
			website_id int not null references website(website_id) on delete cascade,
			created_at timestamp with time zone default current_timestamp,
			hostname varchar(100),
			browser varchar(20),
			os varchar(20),
			device varchar(20),
			screen varchar(11),
			language varchar(35),
			country char(2)
		);
		
		create table pageview (
			view_id serial primary key,
			website_id int not null references website(website_id) on delete cascade,
			session_id int not null references session(session_id) on delete cascade,
			created_at timestamp with time zone default current_timestamp,
			url varchar(500) not null,
			referrer varchar(500)
		);
		
		create table event (
			event_id serial primary key,
			website_id int not null references website(website_id) on delete cascade,
			session_id int not null references session(session_id) on delete cascade,
			created_at timestamp with time zone default current_timestamp,
			url varchar(500) not null,
			event_type varchar(50) not null,
			event_value varchar(50) not null
		);
		
		create index website_user_id_idx on website(user_id);
		
		create index session_created_at_idx on session(created_at);
		create index session_website_id_idx on session(website_id);
		
		create index pageview_created_at_idx on pageview(created_at);
		create index pageview_website_id_idx on pageview(website_id);
		create index pageview_session_id_idx on pageview(session_id);
		create index pageview_website_id_created_at_idx on pageview(website_id, created_at);
		create index pageview_website_id_session_id_created_at_idx on pageview(website_id, session_id, created_at);
		
		create index event_created_at_idx on event(created_at);
		create index event_website_id_idx on event(website_id);
		create index event_session_id_idx on event(session_id);
		
		insert into account (username, password, is_admin) values ('admin', '${bcrypt.hashSync(
            umamiAdminPassword,
            10
        )}', true);`;
        await fs.writeFile(`${workdir}/schema.postgresql.sql`, initDbSQL);
        const Dockerfile = `
	  FROM ${config.postgresql.image}
	  COPY ./schema.postgresql.sql /docker-entrypoint-initdb.d/schema.postgresql.sql`;
        await fs.writeFile(`${workdir}/Dockerfile`, Dockerfile);
        const { volumes, volumeMounts } = persistentVolumes(id, persistentStorage, config.umami)
        const composeFile: ComposeFile = {
            version: '3.8',
            services: {
                [id]: {
                    container_name: id,
                    image: config.umami.image,
                    environment: config.umami.environmentVariables,
                    volumes,
                    ...(exposePort ? { ports: [`${exposePort}:${port}`] } : {}),
                    labels: makeLabelForServices('umami'),
                    depends_on: [`${id}-postgresql`],
                    ...defaultServiceComposeConfiguration(network),
                },
                [`${id}-postgresql`]: {
                    build: workdir,
                    container_name: `${id}-postgresql`,
                    environment: config.postgresql.environmentVariables,
                    volumes: [config.postgresql.volume],
                    ...defaultServiceComposeConfiguration(network),
                }
            },
            networks: {
                [network]: {
                    external: true
                }
            },
            volumes: {
                ...volumeMounts,
                [config.postgresql.volume.split(':')[0]]: {
                    name: config.postgresql.volume.split(':')[0]
                }
            }
        };
        const composeFileDestination = `${workdir}/docker-compose.yaml`;
        await fs.writeFile(composeFileDestination, yaml.dump(composeFile));
        await startServiceContainers(destinationDocker.id, composeFileDestination)
        return {}
    } catch ({ status, message }) {
        return errorHandler({ status, message })
    }
}

async function startHasuraService(request: FastifyRequest<ServiceStartStop>) {
    try {
        const { id } = request.params;
        const teamId = request.user.teamId;
        const service = await getServiceFromDB({ id, teamId });
        const {
            type,
            version,
            destinationDockerId,
            destinationDocker,
            persistentStorage,
            serviceSecret,
            exposePort,
            hasura: { postgresqlUser, postgresqlPassword, postgresqlDatabase }
        } = service;
        const network = destinationDockerId && destinationDocker.network;
        const port = getServiceMainPort('hasura');

        const { workdir } = await createDirectories({ repository: type, buildId: id });
        const image = getServiceImage(type);

        const config = {
            hasura: {
                image: `${image}:${version}`,
                environmentVariables: {
                    HASURA_GRAPHQL_METADATA_DATABASE_URL: `postgresql://${postgresqlUser}:${postgresqlPassword}@${id}-postgresql:5432/${postgresqlDatabase}`
                }
            },
            postgresql: {
                image: 'postgres:12-alpine',
                volume: `${id}-postgresql-data:/var/lib/postgresql/data`,
                environmentVariables: {
                    POSTGRES_USER: postgresqlUser,
                    POSTGRES_PASSWORD: postgresqlPassword,
                    POSTGRES_DB: postgresqlDatabase
                }
            }
        };
        if (serviceSecret.length > 0) {
            serviceSecret.forEach((secret) => {
                config.hasura.environmentVariables[secret.name] = secret.value;
            });
        }

        const { volumes, volumeMounts } = persistentVolumes(id, persistentStorage, config.hasura)
        const composeFile: ComposeFile = {
            version: '3.8',
            services: {
                [id]: {
                    container_name: id,
                    image: config.hasura.image,
                    environment: config.hasura.environmentVariables,
                    volumes,
                    labels: makeLabelForServices('hasura'),
                    ...(exposePort ? { ports: [`${exposePort}:${port}`] } : {}),
                    depends_on: [`${id}-postgresql`],
                    ...defaultServiceComposeConfiguration(network),
                },
                [`${id}-postgresql`]: {
                    image: config.postgresql.image,
                    container_name: `${id}-postgresql`,
                    environment: config.postgresql.environmentVariables,
                    volumes: [config.postgresql.volume],
                    ...defaultServiceComposeConfiguration(network),
                }
            },
            networks: {
                [network]: {
                    external: true
                }
            },
            volumes: {
                ...volumeMounts,
                [config.postgresql.volume.split(':')[0]]: {
                    name: config.postgresql.volume.split(':')[0]
                }
            }
        };
        const composeFileDestination = `${workdir}/docker-compose.yaml`;
        await fs.writeFile(composeFileDestination, yaml.dump(composeFile));

        await startServiceContainers(destinationDocker.id, composeFileDestination)

        return {}
    } catch ({ status, message }) {
        return errorHandler({ status, message })
    }
}

async function startFiderService(request: FastifyRequest<ServiceStartStop>) {
    try {
        const { id } = request.params;
        const teamId = request.user.teamId;
        const service = await getServiceFromDB({ id, teamId });
        const {
            type,
            version,
            fqdn,
            destinationDockerId,
            destinationDocker,
            serviceSecret,
            persistentStorage,
            exposePort,
            fider: {
                postgresqlUser,
                postgresqlPassword,
                postgresqlDatabase,
                jwtSecret,
                emailNoreply,
                emailMailgunApiKey,
                emailMailgunDomain,
                emailMailgunRegion,
                emailSmtpHost,
                emailSmtpPort,
                emailSmtpUser,
                emailSmtpPassword,
                emailSmtpEnableStartTls
            }
        } = service;
        const network = destinationDockerId && destinationDocker.network;
        const port = getServiceMainPort('fider');

        const { workdir } = await createDirectories({ repository: type, buildId: id });
        const image = getServiceImage(type);
        const config = {
            fider: {
                image: `${image}:${version}`,
                environmentVariables: {
                    BASE_URL: fqdn,
                    DATABASE_URL: `postgresql://${postgresqlUser}:${postgresqlPassword}@${id}-postgresql:5432/${postgresqlDatabase}?sslmode=disable`,
                    JWT_SECRET: `${jwtSecret.replace(/\$/g, '$$$')}`,
                    EMAIL_NOREPLY: emailNoreply,
                    EMAIL_MAILGUN_API: emailMailgunApiKey,
                    EMAIL_MAILGUN_REGION: emailMailgunRegion,
                    EMAIL_MAILGUN_DOMAIN: emailMailgunDomain,
                    EMAIL_SMTP_HOST: emailSmtpHost,
                    EMAIL_SMTP_PORT: emailSmtpPort,
                    EMAIL_SMTP_USER: emailSmtpUser,
                    EMAIL_SMTP_PASSWORD: emailSmtpPassword,
                    EMAIL_SMTP_ENABLE_STARTTLS: emailSmtpEnableStartTls
                }
            },
            postgresql: {
                image: 'postgres:12-alpine',
                volume: `${id}-postgresql-data:/var/lib/postgresql/data`,
                environmentVariables: {
                    POSTGRES_USER: postgresqlUser,
                    POSTGRES_PASSWORD: postgresqlPassword,
                    POSTGRES_DB: postgresqlDatabase
                }
            }
        };
        if (serviceSecret.length > 0) {
            serviceSecret.forEach((secret) => {
                config.fider.environmentVariables[secret.name] = secret.value;
            });
        }
        const { volumes, volumeMounts } = persistentVolumes(id, persistentStorage, config.fider)
        const composeFile: ComposeFile = {
            version: '3.8',
            services: {
                [id]: {
                    container_name: id,
                    image: config.fider.image,
                    environment: config.fider.environmentVariables,
                    volumes,
                    labels: makeLabelForServices('fider'),
                    ...(exposePort ? { ports: [`${exposePort}:${port}`] } : {}),
                    depends_on: [`${id}-postgresql`],
                    ...defaultServiceComposeConfiguration(network),
                },
                [`${id}-postgresql`]: {
                    image: config.postgresql.image,
                    container_name: `${id}-postgresql`,
                    environment: config.postgresql.environmentVariables,
                    volumes: [config.postgresql.volume],
                    ...defaultServiceComposeConfiguration(network),
                }
            },
            networks: {
                [network]: {
                    external: true
                }
            },
            volumes: {
                ...volumeMounts,
                [config.postgresql.volume.split(':')[0]]: {
                    name: config.postgresql.volume.split(':')[0]
                }
            }
        };
        const composeFileDestination = `${workdir}/docker-compose.yaml`;
        await fs.writeFile(composeFileDestination, yaml.dump(composeFile));

        await startServiceContainers(destinationDocker.id, composeFileDestination)

        return {}
    } catch ({ status, message }) {
        return errorHandler({ status, message })
    }
}

async function startAppWriteService(request: FastifyRequest<ServiceStartStop>) {
    try {
        const { id } = request.params;
        const teamId = request.user.teamId;
        const { version, fqdn, destinationDocker, secrets, exposePort, network, port, workdir, image, appwrite } = await defaultServiceConfigurations({ id, teamId })

        let isStatsEnabled = false
        if (secrets.find(s => s === '_APP_USAGE_STATS=enabled')) {
            isStatsEnabled = true
        }
        const {
            opensslKeyV1,
            executorSecret,
            mariadbHost,
            mariadbPort,
            mariadbUser,
            mariadbPassword,
            mariadbRootUser,
            mariadbRootUserPassword,
            mariadbDatabase
        } = appwrite;

        const dockerCompose = {
            [id]: {
                image: `${image}:${version}`,
                container_name: id,
                labels: makeLabelForServices('appwrite'),
                ...(exposePort ? { ports: [`${exposePort}:${port}`] } : {}),
                "volumes": [
                    `${id}-uploads:/storage/uploads:rw`,
                    `${id}-cache:/storage/cache:rw`,
                    `${id}-config:/storage/config:rw`,
                    `${id}-certificates:/storage/certificates:rw`,
                    `${id}-functions:/storage/functions:rw`
                ],
                "depends_on": [
                    `${id}-mariadb`,
                    `${id}-redis`,
                ],
                "environment": [
                    "_APP_ENV=production",
                    "_APP_LOCALE=en",
                    `_APP_OPENSSL_KEY_V1=${opensslKeyV1}`,
                    `_APP_DOMAIN=${fqdn}`,
                    `_APP_DOMAIN_TARGET=${fqdn}`,
                    `_APP_REDIS_HOST=${id}-redis`,
                    "_APP_REDIS_PORT=6379",
                    `_APP_DB_HOST=${mariadbHost}`,
                    `_APP_DB_PORT=${mariadbPort}`,
                    `_APP_DB_SCHEMA=${mariadbDatabase}`,
                    `_APP_DB_USER=${mariadbUser}`,
                    `_APP_DB_PASS=${mariadbPassword}`,
                    `_APP_INFLUXDB_HOST=${id}-influxdb`,
                    "_APP_INFLUXDB_PORT=8086",
                    `_APP_EXECUTOR_SECRET=${executorSecret}`,
                    `_APP_EXECUTOR_HOST=http://${id}-executor/v1`,
                    `_APP_STATSD_HOST=${id}-telegraf`,
                    "_APP_STATSD_PORT=8125",
                    ...secrets
                ],
                ...defaultServiceComposeConfiguration(network),
            },
            [`${id}-realtime`]: {
                image: `${image}:${version}`,
                container_name: `${id}-realtime`,
                entrypoint: "realtime",
                labels: makeLabelForServices('appwrite'),
                "depends_on": [
                    `${id}-mariadb`,
                    `${id}-redis`,
                ],
                "environment": [
                    "_APP_ENV=production",
                    `_APP_OPENSSL_KEY_V1=${opensslKeyV1}`,
                    `_APP_REDIS_HOST=${id}-redis`,
                    "_APP_REDIS_PORT=6379",
                    `_APP_DB_HOST=${mariadbHost}`,
                    `_APP_DB_PORT=${mariadbPort}`,
                    `_APP_DB_SCHEMA=${mariadbDatabase}`,
                    `_APP_DB_USER=${mariadbUser}`,
                    `_APP_DB_PASS=${mariadbPassword}`,
                    ...secrets
                ],
                ...defaultServiceComposeConfiguration(network),
            },
            [`${id}-worker-audits`]: {

                image: `${image}:${version}`,
                container_name: `${id}-worker-audits`,
                labels: makeLabelForServices('appwrite'),
                "entrypoint": "worker-audits",
                "depends_on": [
                    `${id}-mariadb`,
                    `${id}-redis`,
                ],
                "environment": [
                    "_APP_ENV=production",
                    `_APP_OPENSSL_KEY_V1=${opensslKeyV1}`,
                    `_APP_REDIS_HOST=${id}-redis`,
                    "_APP_REDIS_PORT=6379",
                    `_APP_DB_HOST=${mariadbHost}`,
                    `_APP_DB_PORT=${mariadbPort}`,
                    `_APP_DB_SCHEMA=${mariadbDatabase}`,
                    `_APP_DB_USER=${mariadbUser}`,
                    `_APP_DB_PASS=${mariadbPassword}`,
                    ...secrets
                ],
                ...defaultServiceComposeConfiguration(network),
            },
            [`${id}-worker-webhooks`]: {
                image: `${image}:${version}`,
                container_name: `${id}-worker-webhooks`,
                labels: makeLabelForServices('appwrite'),
                "entrypoint": "worker-webhooks",
                "depends_on": [
                    `${id}-mariadb`,
                    `${id}-redis`,
                ],
                "environment": [
                    "_APP_ENV=production",
                    `_APP_OPENSSL_KEY_V1=${opensslKeyV1}`,
                    `_APP_REDIS_HOST=${id}-redis`,
                    "_APP_REDIS_PORT=6379",
                    ...secrets
                ],
                ...defaultServiceComposeConfiguration(network),
            },
            [`${id}-worker-deletes`]: {
                image: `${image}:${version}`,
                container_name: `${id}-worker-deletes`,
                labels: makeLabelForServices('appwrite'),
                "entrypoint": "worker-deletes",
                "depends_on": [
                    `${id}-mariadb`,
                    `${id}-redis`,
                ],
                "volumes": [
                    `${id}-uploads:/storage/uploads:rw`,
                    `${id}-cache:/storage/cache:rw`,
                    `${id}-config:/storage/config:rw`,
                    `${id}-certificates:/storage/certificates:rw`,
                    `${id}-functions:/storage/functions:rw`,
                    `${id}-builds:/storage/builds:rw`,
                ],
                "environment": [
                    "_APP_ENV=production",
                    `_APP_OPENSSL_KEY_V1=${opensslKeyV1}`,
                    `_APP_REDIS_HOST=${id}-redis`,
                    "_APP_REDIS_PORT=6379",
                    `_APP_DB_HOST=${mariadbHost}`,
                    `_APP_DB_PORT=${mariadbPort}`,
                    `_APP_DB_SCHEMA=${mariadbDatabase}`,
                    `_APP_DB_USER=${mariadbUser}`,
                    `_APP_DB_PASS=${mariadbPassword}`,
                    `_APP_EXECUTOR_SECRET=${executorSecret}`,
                    `_APP_EXECUTOR_HOST=http://${id}-executor/v1`,
                    ...secrets
                ],
                ...defaultServiceComposeConfiguration(network),
            },
            [`${id}-worker-databases`]: {
                image: `${image}:${version}`,
                container_name: `${id}-worker-databases`,
                labels: makeLabelForServices('appwrite'),
                "entrypoint": "worker-databases",
                "depends_on": [
                    `${id}-mariadb`,
                    `${id}-redis`,
                ],
                "environment": [
                    "_APP_ENV=production",
                    `_APP_OPENSSL_KEY_V1=${opensslKeyV1}`,
                    `_APP_REDIS_HOST=${id}-redis`,
                    "_APP_REDIS_PORT=6379",
                    `_APP_DB_HOST=${mariadbHost}`,
                    `_APP_DB_PORT=${mariadbPort}`,
                    `_APP_DB_SCHEMA=${mariadbDatabase}`,
                    `_APP_DB_USER=${mariadbUser}`,
                    `_APP_DB_PASS=${mariadbPassword}`,
                    ...secrets
                ],
                ...defaultServiceComposeConfiguration(network),
            },
            [`${id}-worker-builds`]: {
                image: `${image}:${version}`,
                container_name: `${id}-worker-builds`,
                labels: makeLabelForServices('appwrite'),
                "entrypoint": "worker-builds",
                "depends_on": [
                    `${id}-mariadb`,
                    `${id}-redis`,
                ],
                "environment": [
                    "_APP_ENV=production",
                    `_APP_OPENSSL_KEY_V1=${opensslKeyV1}`,
                    `_APP_EXECUTOR_SECRET=${executorSecret}`,
                    `_APP_EXECUTOR_HOST=http://${id}-executor/v1`,
                    `_APP_REDIS_HOST=${id}-redis`,
                    "_APP_REDIS_PORT=6379",
                    `_APP_DB_HOST=${mariadbHost}`,
                    `_APP_DB_PORT=${mariadbPort}`,
                    `_APP_DB_SCHEMA=${mariadbDatabase}`,
                    `_APP_DB_USER=${mariadbUser}`,
                    `_APP_DB_PASS=${mariadbPassword}`,
                    ...secrets
                ],
                ...defaultServiceComposeConfiguration(network),
            },
            [`${id}-worker-certificates`]: {
                image: `${image}:${version}`,
                container_name: `${id}-worker-certificates`,
                labels: makeLabelForServices('appwrite'),
                "entrypoint": "worker-certificates",
                "depends_on": [
                    `${id}-mariadb`,
                    `${id}-redis`,
                ],
                "volumes": [
                    `${id}-config:/storage/config:rw`,
                    `${id}-certificates:/storage/certificates:rw`,
                ],
                "environment": [
                    "_APP_ENV=production",
                    `_APP_OPENSSL_KEY_V1=${opensslKeyV1}`,
                    `_APP_DOMAIN=${fqdn}`,
                    `_APP_DOMAIN_TARGET=${fqdn}`,
                    `_APP_REDIS_HOST=${id}-redis`,
                    "_APP_REDIS_PORT=6379",
                    `_APP_DB_HOST=${mariadbHost}`,
                    `_APP_DB_PORT=${mariadbPort}`,
                    `_APP_DB_SCHEMA=${mariadbDatabase}`,
                    `_APP_DB_USER=${mariadbUser}`,
                    `_APP_DB_PASS=${mariadbPassword}`,
                    ...secrets
                ],
                ...defaultServiceComposeConfiguration(network),
            },
            [`${id}-worker-functions`]: {
                image: `${image}:${version}`,
                container_name: `${id}-worker-functions`,
                labels: makeLabelForServices('appwrite'),
                "entrypoint": "worker-functions",
                "depends_on": [
                    `${id}-mariadb`,
                    `${id}-redis`,
                    `${id}-executor`
                ],
                "environment": [
                    "_APP_ENV=production",
                    `_APP_OPENSSL_KEY_V1=${opensslKeyV1}`,
                    `_APP_REDIS_HOST=${id}-redis`,
                    "_APP_REDIS_PORT=6379",
                    `_APP_DB_HOST=${mariadbHost}`,
                    `_APP_DB_PORT=${mariadbPort}`,
                    `_APP_DB_SCHEMA=${mariadbDatabase}`,
                    `_APP_DB_USER=${mariadbUser}`,
                    `_APP_DB_PASS=${mariadbPassword}`,
                    `_APP_EXECUTOR_SECRET=${executorSecret}`,
                    `_APP_EXECUTOR_HOST=http://${id}-executor/v1`,
                    ...secrets
                ],
                ...defaultServiceComposeConfiguration(network),
            },
            [`${id}-executor`]: {
                image: `${image}:${version}`,
                container_name: `${id}-executor`,
                labels: makeLabelForServices('appwrite'),
                "entrypoint": "executor",
                "stop_signal": "SIGINT",
                "volumes": [
                    `${id}-functions:/storage/functions:rw`,
                    `${id}-builds:/storage/builds:rw`,
                    "/var/run/docker.sock:/var/run/docker.sock",
                    "/tmp:/tmp:rw"
                ],
                "depends_on": [
                    `${id}-mariadb`,
                    `${id}-redis`,
                    `${id}`
                ],
                "environment": [
                    "_APP_ENV=production",
                    `_APP_EXECUTOR_SECRET=${executorSecret}`,
                    ...secrets
                ],
                ...defaultServiceComposeConfiguration(network),
            },
            [`${id}-worker-mails`]: {
                image: `${image}:${version}`,
                container_name: `${id}-worker-mails`,
                labels: makeLabelForServices('appwrite'),
                "entrypoint": "worker-mails",
                "depends_on": [
                    `${id}-redis`,
                ],
                "environment": [
                    "_APP_ENV=production",
                    `_APP_OPENSSL_KEY_V1=${opensslKeyV1}`,
                    `_APP_REDIS_HOST=${id}-redis`,
                    "_APP_REDIS_PORT=6379",
                    ...secrets
                ],
                ...defaultServiceComposeConfiguration(network),
            },
            [`${id}-worker-messaging`]: {
                image: `${image}:${version}`,
                container_name: `${id}-worker-messaging`,
                labels: makeLabelForServices('appwrite'),
                "entrypoint": "worker-messaging",
                "depends_on": [
                    `${id}-redis`,
                ],
                "environment": [
                    "_APP_ENV=production",
                    `_APP_REDIS_HOST=${id}-redis`,
                    "_APP_REDIS_PORT=6379",
                    ...secrets
                ],
                ...defaultServiceComposeConfiguration(network),
            },
            [`${id}-maintenance`]: {
                image: `${image}:${version}`,
                container_name: `${id}-maintenance`,
                labels: makeLabelForServices('appwrite'),
                "entrypoint": "maintenance",
                "depends_on": [
                    `${id}-redis`,
                ],
                "environment": [
                    "_APP_ENV=production",
                    `_APP_OPENSSL_KEY_V1=${opensslKeyV1}`,
                    `_APP_DOMAIN=${fqdn}`,
                    `_APP_DOMAIN_TARGET=${fqdn}`,
                    `_APP_REDIS_HOST=${id}-redis`,
                    "_APP_REDIS_PORT=6379",
                    `_APP_DB_HOST=${mariadbHost}`,
                    `_APP_DB_PORT=${mariadbPort}`,
                    `_APP_DB_SCHEMA=${mariadbDatabase}`,
                    `_APP_DB_USER=${mariadbUser}`,
                    `_APP_DB_PASS=${mariadbPassword}`,
                    ...secrets
                ],
                ...defaultServiceComposeConfiguration(network),
            },
            [`${id}-schedule`]: {
                image: `${image}:${version}`,
                container_name: `${id}-schedule`,
                labels: makeLabelForServices('appwrite'),
                "entrypoint": "schedule",
                "depends_on": [
                    `${id}-redis`,
                ],
                "environment": [
                    "_APP_ENV=production",
                    `_APP_REDIS_HOST=${id}-redis`,
                    "_APP_REDIS_PORT=6379",
                    ...secrets
                ],
                ...defaultServiceComposeConfiguration(network),
            },
            [`${id}-mariadb`]: {
                "image": "mariadb:10.7",
                container_name: `${id}-mariadb`,
                labels: makeLabelForServices('appwrite'),
                "volumes": [
                    `${id}-mariadb:/var/lib/mysql:rw`
                ],
                "environment": [
                    `MYSQL_ROOT_USER=${mariadbRootUser}`,
                    `MYSQL_ROOT_PASSWORD=${mariadbRootUserPassword}`,
                    `MYSQL_USER=${mariadbUser}`,
                    `MYSQL_PASSWORD=${mariadbPassword}`,
                    `MYSQL_DATABASE=${mariadbDatabase}`
                ],
                "command": "mysqld --innodb-flush-method=fsync",
                ...defaultServiceComposeConfiguration(network),
            },
            [`${id}-redis`]: {
                "image": "redis:6.2-alpine",
                container_name: `${id}-redis`,
                "command": `redis-server --maxmemory 512mb --maxmemory-policy allkeys-lru --maxmemory-samples 5\n`,
                "volumes": [
                    `${id}-redis:/data:rw`
                ],
                ...defaultServiceComposeConfiguration(network),
            },

        };
        if (isStatsEnabled) {
            dockerCompose[id].depends_on.push(`${id}-influxdb`);
            dockerCompose[`${id}-usage`] = {
                image: `${image}:${version}`,
                container_name: `${id}-usage`,
                labels: makeLabelForServices('appwrite'),
                "entrypoint": "usage",
                "depends_on": [
                    `${id}-mariadb`,
                    `${id}-influxdb`,
                ],
                "environment": [
                    "_APP_ENV=production",
                    `_APP_OPENSSL_KEY_V1=${opensslKeyV1}`,
                    `_APP_DB_HOST=${mariadbHost}`,
                    `_APP_DB_PORT=${mariadbPort}`,
                    `_APP_DB_SCHEMA=${mariadbDatabase}`,
                    `_APP_DB_USER=${mariadbUser}`,
                    `_APP_DB_PASS=${mariadbPassword}`,
                    `_APP_INFLUXDB_HOST=${id}-influxdb`,
                    "_APP_INFLUXDB_PORT=8086",
                    `_APP_REDIS_HOST=${id}-redis`,
                    "_APP_REDIS_PORT=6379",
                    ...secrets
                ],
                ...defaultServiceComposeConfiguration(network),
            }
            dockerCompose[`${id}-influxdb`] = {
                "image": "appwrite/influxdb:1.5.0",
                container_name: `${id}-influxdb`,
                "volumes": [
                    `${id}-influxdb:/var/lib/influxdb:rw`
                ],
                ...defaultServiceComposeConfiguration(network),
            }
            dockerCompose[`${id}-telegraf`] = {
                "image": "appwrite/telegraf:1.4.0",
                container_name: `${id}-telegraf`,
                "environment": [
                    `_APP_INFLUXDB_HOST=${id}-influxdb`,
                    "_APP_INFLUXDB_PORT=8086",
                ],
                ...defaultServiceComposeConfiguration(network),
            }
        }

        const composeFile: any = {
            version: '3.8',
            services: dockerCompose,
            networks: {
                [network]: {
                    external: true
                }
            },
            volumes: {
                [`${id}-uploads`]: {
                    name: `${id}-uploads`
                },
                [`${id}-cache`]: {
                    name: `${id}-cache`
                },
                [`${id}-config`]: {
                    name: `${id}-config`
                },
                [`${id}-certificates`]: {
                    name: `${id}-certificates`
                },
                [`${id}-functions`]: {
                    name: `${id}-functions`
                },
                [`${id}-builds`]: {
                    name: `${id}-builds`
                },
                [`${id}-mariadb`]: {
                    name: `${id}-mariadb`
                },
                [`${id}-redis`]: {
                    name: `${id}-redis`
                },
                [`${id}-influxdb`]: {
                    name: `${id}-influxdb`
                }
            }

        };
        const composeFileDestination = `${workdir}/docker-compose.yaml`;
        await fs.writeFile(composeFileDestination, yaml.dump(composeFile));

        await startServiceContainers(destinationDocker.id, composeFileDestination)

        return {}
    } catch ({ status, message }) {
        return errorHandler({ status, message })
    }
}
async function startServiceContainers(dockerId, composeFileDestination) {
    await executeDockerCmd({ dockerId, command: `docker compose -f ${composeFileDestination} pull` })
    await executeDockerCmd({ dockerId, command: `docker compose -f ${composeFileDestination} create` })
    await executeDockerCmd({ dockerId, command: `docker compose -f ${composeFileDestination} start` })
    await asyncSleep(1000);
    await executeDockerCmd({ dockerId, command: `docker compose -f ${composeFileDestination} up -d` })
}
async function stopServiceContainers(request: FastifyRequest<ServiceStartStop>) {
    try {
        const { id } = request.params;
        const teamId = request.user.teamId;
        const { destinationDockerId } = await getServiceFromDB({ id, teamId });
        if (destinationDockerId) {
            await executeDockerCmd({
                dockerId: destinationDockerId,
                command: `docker ps -a --filter 'label=com.docker.compose.project=${id}' --format {{.ID}}|xargs -n 1 docker stop -t 0`
            })
            await executeDockerCmd({
                dockerId: destinationDockerId,
                command: `docker ps -a --filter 'label=com.docker.compose.project=${id}' --format {{.ID}}|xargs -n 1 docker rm --force`
            })
            return {}
        }
        throw { status: 500, message: 'Could not stop containers.' }
    } catch ({ status, message }) {
        return errorHandler({ status, message })
    }
}
async function startMoodleService(request: FastifyRequest<ServiceStartStop>) {
    try {
        const { id } = request.params;
        const teamId = request.user.teamId;
        const service = await getServiceFromDB({ id, teamId });
        const {
            type,
            version,
            fqdn,
            destinationDockerId,
            destinationDocker,
            serviceSecret,
            persistentStorage,
            exposePort,
            moodle: {
                defaultUsername,
                defaultPassword,
                defaultEmail,
                mariadbRootUser,
                mariadbRootUserPassword,
                mariadbDatabase,
                mariadbPassword,
                mariadbUser
            }
        } = service;
        const network = destinationDockerId && destinationDocker.network;
        const port = getServiceMainPort('moodle');

        const { workdir } = await createDirectories({ repository: type, buildId: id });
        const image = getServiceImage(type);
        const config = {
            moodle: {
                image: `${image}:${version}`,
                volume: `${id}-data:/bitnami/moodle`,
                environmentVariables: {
                    MOODLE_USERNAME: defaultUsername,
                    MOODLE_PASSWORD: defaultPassword,
                    MOODLE_EMAIL: defaultEmail,
                    MOODLE_DATABASE_HOST: `${id}-mariadb`,
                    MOODLE_DATABASE_USER: mariadbUser,
                    MOODLE_DATABASE_PASSWORD: mariadbPassword,
                    MOODLE_DATABASE_NAME: mariadbDatabase,
                    MOODLE_REVERSEPROXY: 'yes'
                }
            },
            mariadb: {
                image: 'bitnami/mariadb:latest',
                volume: `${id}-mariadb-data:/bitnami/mariadb`,
                environmentVariables: {
                    MARIADB_USER: mariadbUser,
                    MARIADB_PASSWORD: mariadbPassword,
                    MARIADB_DATABASE: mariadbDatabase,
                    MARIADB_ROOT_USER: mariadbRootUser,
                    MARIADB_ROOT_PASSWORD: mariadbRootUserPassword
                }
            }
        };
        if (serviceSecret.length > 0) {
            serviceSecret.forEach((secret) => {
                config.moodle.environmentVariables[secret.name] = secret.value;
            });
        }
        const { volumes, volumeMounts } = persistentVolumes(id, persistentStorage, config.moodle)
        const composeFile: ComposeFile = {
            version: '3.8',
            services: {
                [id]: {
                    container_name: id,
                    image: config.moodle.image,
                    environment: config.moodle.environmentVariables,
                    networks: [network],
                    volumes,
                    restart: 'always',
                    labels: makeLabelForServices('moodle'),
                    ...(exposePort ? { ports: [`${exposePort}:${port}`] } : {}),
                    deploy: {
                        restart_policy: {
                            condition: 'on-failure',
                            delay: '5s',
                            max_attempts: 3,
                            window: '120s'
                        }
                    },
                    depends_on: [`${id}-mariadb`]
                },
                [`${id}-mariadb`]: {
                    container_name: `${id}-mariadb`,
                    image: config.mariadb.image,
                    environment: config.mariadb.environmentVariables,
                    networks: [network],
                    volumes: [],
                    restart: 'always',
                    deploy: {
                        restart_policy: {
                            condition: 'on-failure',
                            delay: '5s',
                            max_attempts: 3,
                            window: '120s'
                        }
                    },
                    depends_on: []
                }

            },
            networks: {
                [network]: {
                    external: true
                }
            },
            volumes: {
                ...volumeMounts,
                [config.mariadb.volume.split(':')[0]]: {
                    name: config.mariadb.volume.split(':')[0]
                }
            }

        };
        const composeFileDestination = `${workdir}/docker-compose.yaml`;
        await fs.writeFile(composeFileDestination, yaml.dump(composeFile));

        await startServiceContainers(destinationDocker.id, composeFileDestination)

        return {}
    } catch ({ status, message }) {
        return errorHandler({ status, message })
    }
}
<<<<<<< HEAD
async function stopMoodleService(request: FastifyRequest<ServiceStartStop>) {
    try {
        const { id } = request.params;
        const teamId = request.user.teamId;
        const service = await getServiceFromDB({ id, teamId });
        const { destinationDockerId, destinationDocker } = service;
        if (destinationDockerId) {
            try {
                const found = await checkContainer({ dockerId: destinationDocker.id, container: id });
                if (found) {
                    await removeContainer({ id, dockerId: destinationDocker.id });
                }
            } catch (error) {
                console.error(error);
            }
            try {
                const found = await checkContainer({ dockerId: destinationDocker.id, container: `${id}-mariadb` });
                if (found) {
                    await removeContainer({ id: `${id}-mariadb`, dockerId: destinationDocker.id });
                }
            } catch (error) {
                console.error(error);
            }
        }
        return {}
    } catch ({ status, message }) {
        return errorHandler({ status, message })
    }
}

async function startGlitchTipService(request: FastifyRequest<ServiceStartStop>) {
    try {
        const { id } = request.params;
        const teamId = request.user.teamId;
        const service = await getServiceFromDB({ id, teamId });
        const {
            type,
            version,
            fqdn,
            destinationDockerId,
            destinationDocker,
            serviceSecret,
            persistentStorage,
            exposePort,
            glitchTip: {
                postgresqlDatabase,
                postgresqlPassword,
                postgresqlUser,
                secretKeyBase,
                defaultEmail,
                defaultUsername,
                defaultPassword,
                defaultFromEmail,
                emailSmtpHost,
                emailSmtpPort,
                emailSmtpUser,
                emailSmtpPassword,
                emailSmtpUseTls,
                emailSmtpUseSsl,
                emailBackend,
                mailgunApiKey,
                sendgridApiKey,
                enableOpenUserRegistration,
            }
        } = service;
        const network = destinationDockerId && destinationDocker.network;
        const port = getServiceMainPort('glitchTip');

        const { workdir } = await createDirectories({ repository: type, buildId: id });
        const image = getServiceImage(type);

        const config = {
            glitchTip: {
                image: `${image}:${version}`,
                environmentVariables: {
                    PORT: port,
                    GLITCHTIP_DOMAIN: fqdn,
                    SECRET_KEY: secretKeyBase,
                    DATABASE_URL: `postgresql://${postgresqlUser}:${postgresqlPassword}@${id}-postgresql:5432/${postgresqlDatabase}`,
                    REDIS_URL: `redis://${id}-redis:6379/0`,
                    DEFAULT_FROM_EMAIL: defaultFromEmail,
                    EMAIL_HOST: emailSmtpHost,
                    EMAIL_PORT: emailSmtpPort,
                    EMAIL_HOST_USER: emailSmtpUser,
                    EMAIL_HOST_PASSWORD: emailSmtpPassword,
                    EMAIL_USE_TLS: emailSmtpUseTls,
                    EMAIL_USE_SSL: emailSmtpUseSsl,
                    EMAIL_BACKEND: emailBackend,
                    MAILGUN_API_KEY: mailgunApiKey,
                    SENDGRID_API_KEY: sendgridApiKey,
                    ENABLE_OPEN_USER_REGISTRATION: enableOpenUserRegistration,
                    DJANGO_SUPERUSER_EMAIL: defaultEmail,
                    DJANGO_SUPERUSER_USERNAME: defaultUsername,
                    DJANGO_SUPERUSER_PASSWORD: defaultPassword,
                }
            },
            postgresql: {
                image: 'postgres:14-alpine',
                volume: `${id}-postgresql-data:/var/lib/postgresql/data`,
                environmentVariables: {
                    POSTGRES_USER: postgresqlUser,
                    POSTGRES_PASSWORD: postgresqlPassword,
                    POSTGRES_DB: postgresqlDatabase
                }
            },
            redis: {
                image: 'redis:7-alpine',
                volume: `${id}-redis-data:/data`,
            }
        };
        if (serviceSecret.length > 0) {
            serviceSecret.forEach((secret) => {
                config.glitchTip.environmentVariables[secret.name] = secret.value;
            });
        }
        const { volumes, volumeMounts } = persistentVolumes(id, persistentStorage, config.glitchTip)
        const composeFile: ComposeFile = {
            version: '3.8',
            services: {
                [id]: {
                    container_name: id,
                    image: config.glitchTip.image,
                    environment: config.glitchTip.environmentVariables,
                    networks: [network],
                    volumes,
                    restart: 'always',
                    labels: makeLabelForServices('glitchTip'),
                    ...(exposePort ? { ports: [`${exposePort}:${port}`] } : {}),
                    deploy: {
                        restart_policy: {
                            condition: 'on-failure',
                            delay: '5s',
                            max_attempts: 3,
                            window: '120s'
                        }
                    },
                    depends_on: [`${id}-postgresql`, `${id}-redis`]
                },
                [`${id}-worker`]: {
                    container_name: `${id}-worker`,
                    image: config.glitchTip.image,
                    command: './bin/run-celery-with-beat.sh',
                    environment: config.glitchTip.environmentVariables,
                    networks: [network],
                    restart: 'always',
                    deploy: {
                        restart_policy: {
                            condition: 'on-failure',
                            delay: '5s',
                            max_attempts: 3,
                            window: '120s'
                        }
                    },
                    depends_on: [`${id}-postgresql`, `${id}-redis`]
                },
                [`${id}-setup`]: {
                    container_name: `${id}-setup`,
                    image: config.glitchTip.image,
                    command: 'sh -c "(./manage.py migrate || true) && (./manage.py createsuperuser --noinput || true)"',
                    environment: config.glitchTip.environmentVariables,
                    networks: [network],
                    restart: "no",
                    depends_on: [`${id}-postgresql`, `${id}-redis`]
                },
                [`${id}-postgresql`]: {
                    image: config.postgresql.image,
                    container_name: `${id}-postgresql`,
                    environment: config.postgresql.environmentVariables,
                    networks: [network],
                    volumes: [config.postgresql.volume],
                    restart: 'always',
                    deploy: {
                        restart_policy: {
                            condition: 'on-failure',
                            delay: '5s',
                            max_attempts: 3,
                            window: '120s'
                        }
                    }
                },
                [`${id}-redis`]: {
                    image: config.redis.image,
                    container_name: `${id}-redis`,
                    networks: [network],
                    volumes: [config.redis.volume],
                    restart: 'always',
                    deploy: {
                        restart_policy: {
                            condition: 'on-failure',
                            delay: '5s',
                            max_attempts: 3,
                            window: '120s'
                        }
                    }
                }
            },
            networks: {
                [network]: {
                    external: true
                }
            },
            volumes: {
                ...volumeMounts,
                [config.postgresql.volume.split(':')[0]]: {
                    name: config.postgresql.volume.split(':')[0]
                },
                [config.redis.volume.split(':')[0]]: {
                    name: config.redis.volume.split(':')[0]
                }
            }
        };
        const composeFileDestination = `${workdir}/docker-compose.yaml`;
        await fs.writeFile(composeFileDestination, yaml.dump(composeFile));

        await executeDockerCmd({ dockerId: destinationDocker.id, command: `docker compose -f ${composeFileDestination} pull` })
        await executeDockerCmd({ dockerId: destinationDocker.id, command: `docker compose -f ${composeFileDestination} up --build -d` })

        return {}
    } catch ({ status, message }) {
        return errorHandler({ status, message })
    }
}
async function stopGlitchTipService(request: FastifyRequest<ServiceStartStop>) {
    try {
        const { id } = request.params;
        const teamId = request.user.teamId;
        const service = await getServiceFromDB({ id, teamId });
        const { destinationDockerId, destinationDocker } = service;
        if (destinationDockerId) {
            try {
                const found = await checkContainer({ dockerId: destinationDocker.id, container: id });
                if (found) {
                    await removeContainer({ id, dockerId: destinationDocker.id });
                }
            } catch (error) {
                console.error(error);
            }
            try {
                const found = await checkContainer({ dockerId: destinationDocker.id, container: `${id}-worker` });
                if (found) {
                    await removeContainer({ id: `${id}-worker`, dockerId: destinationDocker.id });
                }
            } catch (error) {
                console.error(error);
            }
            try {
                const found = await checkContainer({ dockerId: destinationDocker.id, container: `${id}-setup` });
                if (found) {
                    await removeContainer({ id: `${id}-setup`, dockerId: destinationDocker.id });
                }
            } catch (error) {
                console.error(error);
            }
            try {
                const found = await checkContainer({ dockerId: destinationDocker.id, container: `${id}-postgresql` });
                if (found) {
                    await removeContainer({ id: `${id}-postgresql`, dockerId: destinationDocker.id });
                }
            } catch (error) {
                console.error(error);
            }
            try {
                const found = await checkContainer({ dockerId: destinationDocker.id, container: `${id}-redis` });
                if (found) {
                    await removeContainer({ id: `${id}-redis`, dockerId: destinationDocker.id });
                }
            } catch (error) {
                console.error(error);
            }
        }
        return {}
    } catch ({ status, message }) {
        return errorHandler({ status, message })
    }
}

=======
>>>>>>> bac55cd9

export async function activatePlausibleUsers(request: FastifyRequest<OnlyId>, reply: FastifyReply) {
    try {
        const { id } = request.params
        const teamId = request.user.teamId;
        const {
            destinationDockerId,
            destinationDocker,
            plausibleAnalytics: { postgresqlUser, postgresqlPassword, postgresqlDatabase }
        } = await getServiceFromDB({ id, teamId });
        if (destinationDockerId) {
            await executeDockerCmd({
                dockerId: destinationDocker.id,
                command: `docker exec ${id} 'psql -H postgresql://${postgresqlUser}:${postgresqlPassword}@localhost:5432/${postgresqlDatabase} -c "UPDATE users SET email_verified = true;"'`
            })
            return await reply.code(201).send()
        }
        throw { status: 500, message: 'Could not activate users.' }
    } catch ({ status, message }) {
        return errorHandler({ status, message })
    }
}
export async function cleanupPlausibleLogs(request: FastifyRequest<OnlyId>, reply: FastifyReply) {
    try {
        const { id } = request.params
        const teamId = request.user.teamId;
        const {
            destinationDockerId,
            destinationDocker,
        } = await getServiceFromDB({ id, teamId });
        if (destinationDockerId) {
            await executeDockerCmd({
                dockerId: destinationDocker.id,
                command: `docker exec ${id}-clickhouse sh -c "/usr/bin/clickhouse-client -q \\"SELECT name FROM system.tables WHERE name LIKE '%log%';\\"| xargs -I{} /usr/bin/clickhouse-client -q \"TRUNCATE TABLE system.{};\""`
            })
            return await reply.code(201).send()
        }
        throw { status: 500, message: 'Could cleanup logs.' }
    } catch ({ status, message }) {
        return errorHandler({ status, message })
    }
}
export async function activateWordpressFtp(request: FastifyRequest<ActivateWordpressFtp>, reply: FastifyReply) {
    const { id } = request.params
    const { ftpEnabled } = request.body;

    const { service: { destinationDocker: { id: dockerId } } } = await prisma.wordpress.findUnique({ where: { serviceId: id }, include: { service: { include: { destinationDocker: true } } } })

    const publicPort = await getFreePublicPort(id, dockerId);

    let ftpUser = cuid();
    let ftpPassword = generatePassword();

    const hostkeyDir = isDev ? '/tmp/hostkeys' : '/app/ssl/hostkeys';
    try {
        const data = await prisma.wordpress.update({
            where: { serviceId: id },
            data: { ftpEnabled },
            include: { service: { include: { destinationDocker: true } } }
        });
        const {
            service: { destinationDockerId, destinationDocker },
            ftpPublicPort,
            ftpUser: user,
            ftpPassword: savedPassword,
            ftpHostKey,
            ftpHostKeyPrivate
        } = data;
        const { network, engine } = destinationDocker;
        if (ftpEnabled) {
            if (user) ftpUser = user;
            if (savedPassword) ftpPassword = decrypt(savedPassword);

            const { stdout: password } = await asyncExecShell(
                `echo ${ftpPassword} | openssl passwd -1 -stdin`
            );
            if (destinationDockerId) {
                try {
                    await fs.stat(hostkeyDir);
                } catch (error) {
                    await asyncExecShell(`mkdir -p ${hostkeyDir}`);
                }
                if (!ftpHostKey) {
                    await asyncExecShell(
                        `ssh-keygen -t ed25519 -f ssh_host_ed25519_key -N "" -q -f ${hostkeyDir}/${id}.ed25519`
                    );
                    const { stdout: ftpHostKey } = await asyncExecShell(`cat ${hostkeyDir}/${id}.ed25519`);
                    await prisma.wordpress.update({
                        where: { serviceId: id },
                        data: { ftpHostKey: encrypt(ftpHostKey) }
                    });
                } else {
                    await asyncExecShell(`echo "${decrypt(ftpHostKey)}" > ${hostkeyDir}/${id}.ed25519`);
                }
                if (!ftpHostKeyPrivate) {
                    await asyncExecShell(`ssh-keygen -t rsa -b 4096 -N "" -f ${hostkeyDir}/${id}.rsa`);
                    const { stdout: ftpHostKeyPrivate } = await asyncExecShell(`cat ${hostkeyDir}/${id}.rsa`);
                    await prisma.wordpress.update({
                        where: { serviceId: id },
                        data: { ftpHostKeyPrivate: encrypt(ftpHostKeyPrivate) }
                    });
                } else {
                    await asyncExecShell(`echo "${decrypt(ftpHostKeyPrivate)}" > ${hostkeyDir}/${id}.rsa`);
                }

                await prisma.wordpress.update({
                    where: { serviceId: id },
                    data: {
                        ftpPublicPort: publicPort,
                        ftpUser: user ? undefined : ftpUser,
                        ftpPassword: savedPassword ? undefined : encrypt(ftpPassword)
                    }
                });

                try {
                    const isRunning = await checkContainer({ dockerId: destinationDocker.id, container: `${id}-ftp` });
                    if (isRunning) {
                        await executeDockerCmd({
                            dockerId: destinationDocker.id,
                            command: `docker stop -t 0 ${id}-ftp && docker rm ${id}-ftp`
                        })
                    }
                } catch (error) {
                    console.log(error);
                    //
                }
                const volumes = [
                    `${id}-wordpress-data:/home/${ftpUser}/wordpress`,
                    `${isDev ? hostkeyDir : '/var/lib/docker/volumes/coolify-ssl-certs/_data/hostkeys'
                    }/${id}.ed25519:/etc/ssh/ssh_host_ed25519_key`,
                    `${isDev ? hostkeyDir : '/var/lib/docker/volumes/coolify-ssl-certs/_data/hostkeys'
                    }/${id}.rsa:/etc/ssh/ssh_host_rsa_key`,
                    `${isDev ? hostkeyDir : '/var/lib/docker/volumes/coolify-ssl-certs/_data/hostkeys'
                    }/${id}.sh:/etc/sftp.d/chmod.sh`
                ];

                const compose: ComposeFile = {
                    version: '3.8',
                    services: {
                        [`${id}-ftp`]: {
                            image: `atmoz/sftp:alpine`,
                            command: `'${ftpUser}:${password.replace('\n', '').replace(/\$/g, '$$$')}:e:33'`,
                            extra_hosts: ['host.docker.internal:host-gateway'],
                            container_name: `${id}-ftp`,
                            volumes,
                            networks: [network],
                            depends_on: [],
                            restart: 'always'
                        }
                    },
                    networks: {
                        [network]: {
                            external: true
                        }
                    },
                    volumes: {
                        [`${id}-wordpress-data`]: {
                            external: true,
                            name: `${id}-wordpress-data`
                        }
                    }
                };
                await fs.writeFile(
                    `${hostkeyDir}/${id}.sh`,
                    `#!/bin/bash\nchmod 600 /etc/ssh/ssh_host_ed25519_key /etc/ssh/ssh_host_rsa_key\nuserdel -f xfs\nchown -R 33:33 /home/${ftpUser}/wordpress/`
                );
                await asyncExecShell(`chmod +x ${hostkeyDir}/${id}.sh`);
                await fs.writeFile(`${hostkeyDir}/${id}-docker-compose.yml`, yaml.dump(compose));
                await executeDockerCmd({
                    dockerId: destinationDocker.id,
                    command: `docker compose -f ${hostkeyDir}/${id}-docker-compose.yml up -d`
                })

            }
            return reply.code(201).send({
                publicPort,
                ftpUser,
                ftpPassword
            })
        } else {
            await prisma.wordpress.update({
                where: { serviceId: id },
                data: { ftpPublicPort: null }
            });
            try {
                await executeDockerCmd({
                    dockerId: destinationDocker.id,
                    command: `docker stop -t 0 ${id}-ftp && docker rm ${id}-ftp`
                })

            } catch (error) {
                //
            }
            await stopTcpHttpProxy(id, destinationDocker, ftpPublicPort);
            return {
            };
        }
    } catch ({ status, message }) {
        return errorHandler({ status, message })
    } finally {
        try {
            await asyncExecShell(
                `rm -fr ${hostkeyDir}/${id}-docker-compose.yml ${hostkeyDir}/${id}.ed25519 ${hostkeyDir}/${id}.ed25519.pub ${hostkeyDir}/${id}.rsa ${hostkeyDir}/${id}.rsa.pub ${hostkeyDir}/${id}.sh`
            );
        } catch (error) {
            console.log(error)
        }

    }

}<|MERGE_RESOLUTION|>--- conflicted
+++ resolved
@@ -601,61 +601,6 @@
 }
 export async function stopService(request: FastifyRequest<ServiceStartStop>) {
     try {
-<<<<<<< HEAD
-        const { type } = request.params
-        if (type === 'plausibleanalytics') {
-            return await stopPlausibleAnalyticsService(request)
-        }
-        if (type === 'nocodb') {
-            return await stopNocodbService(request)
-        }
-        if (type === 'minio') {
-            return await stopMinioService(request)
-        }
-        if (type === 'vscodeserver') {
-            return await stopVscodeService(request)
-        }
-        if (type === 'wordpress') {
-            return await stopWordpressService(request)
-        }
-        if (type === 'vaultwarden') {
-            return await stopVaultwardenService(request)
-        }
-        if (type === 'languagetool') {
-            return await stopLanguageToolService(request)
-        }
-        if (type === 'n8n') {
-            return await stopN8nService(request)
-        }
-        if (type === 'uptimekuma') {
-            return await stopUptimekumaService(request)
-        }
-        if (type === 'ghost') {
-            return await stopGhostService(request)
-        }
-        if (type === 'meilisearch') {
-            return await stopMeilisearchService(request)
-        }
-        if (type === 'umami') {
-            return await stopUmamiService(request)
-        }
-        if (type === 'hasura') {
-            return await stopHasuraService(request)
-        }
-        if (type === 'fider') {
-            return await stopFiderService(request)
-        }
-        if (type === 'appwrite') {
-            return await stopAppWriteService(request)
-        }
-        if (type === 'moodle') {
-            return await stopMoodleService(request)
-        }
-        if (type === 'glitchTip') {
-            return await stopGlitchTipService(request)
-        }
-        throw `Service type ${type} not supported.`
-=======
         return await stopServiceContainers(request)
         // const { type } = request.params
         // if (type === 'plausibleanalytics') {
@@ -703,8 +648,10 @@
         // if (type === 'moodle') {
         //     return await stopMoodleService(request)
         // }
+        // if (type === 'glitchTip') {
+        //     return await stopGlitchTipService(request)
+        // }
         // throw `Service type ${type} not supported.`
->>>>>>> bac55cd9
     } catch (error) {
         throw { status: 500, message: error?.message || error }
     }
@@ -2632,36 +2579,6 @@
         return errorHandler({ status, message })
     }
 }
-<<<<<<< HEAD
-async function stopMoodleService(request: FastifyRequest<ServiceStartStop>) {
-    try {
-        const { id } = request.params;
-        const teamId = request.user.teamId;
-        const service = await getServiceFromDB({ id, teamId });
-        const { destinationDockerId, destinationDocker } = service;
-        if (destinationDockerId) {
-            try {
-                const found = await checkContainer({ dockerId: destinationDocker.id, container: id });
-                if (found) {
-                    await removeContainer({ id, dockerId: destinationDocker.id });
-                }
-            } catch (error) {
-                console.error(error);
-            }
-            try {
-                const found = await checkContainer({ dockerId: destinationDocker.id, container: `${id}-mariadb` });
-                if (found) {
-                    await removeContainer({ id: `${id}-mariadb`, dockerId: destinationDocker.id });
-                }
-            } catch (error) {
-                console.error(error);
-            }
-        }
-        return {}
-    } catch ({ status, message }) {
-        return errorHandler({ status, message })
-    }
-}
 
 async function startGlitchTipService(request: FastifyRequest<ServiceStartStop>) {
     try {
@@ -2909,9 +2826,6 @@
     }
 }
 
-=======
->>>>>>> bac55cd9
-
 export async function activatePlausibleUsers(request: FastifyRequest<OnlyId>, reply: FastifyReply) {
     try {
         const { id } = request.params
