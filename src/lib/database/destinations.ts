--- conflicted
+++ resolved
@@ -64,13 +64,7 @@
 		const host = getEngine(engine);
 		if (type && version) {
 			const baseImage = getDatabaseImage(type);
-<<<<<<< HEAD
-			await asyncExecShell(
-				`DOCKER_HOST=${host} docker pull ${baseImage}:${version} && echo "FROM ${baseImage}:${version}" | docker build --label coolify.image="true" -t "${baseImage}:${version}" -`
-			);
-=======
 			asyncExecShell(`DOCKER_HOST=${host} docker pull ${baseImage}:${version}`);
->>>>>>> a1b3b7b6
 		}
 	}
 }
