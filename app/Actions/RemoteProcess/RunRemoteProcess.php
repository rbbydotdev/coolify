--- conflicted
+++ resolved
@@ -33,11 +33,7 @@
     /**
      * Create a new job instance.
      */
-<<<<<<< HEAD
-    public function __construct(Activity $activity, bool $hideFromOutput = false)
-=======
-    public function __construct(Activity $activity, bool $hideFromOutput, bool $setStatus)
->>>>>>> 9f4a7384
+    public function __construct(Activity $activity, bool $hideFromOutput = false, bool $setStatus = false)
     {
 
         if ($activity->getExtraProperty('type') !== ActivityTypes::REMOTE_PROCESS->value && $activity->getExtraProperty('type') !== ActivityTypes::DEPLOYMENT->value) {
