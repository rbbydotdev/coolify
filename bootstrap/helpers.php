<?php

use App\Actions\RemoteProcess\DispatchRemoteProcess;
use App\Data\RemoteProcessArgs;
use App\Enums\ActivityTypes;
use App\Models\Server;
use Illuminate\Database\Eloquent\Model;
use Illuminate\Support\Collection;
use Illuminate\Support\Facades\Log;
use Illuminate\Support\Facades\Process;
use Illuminate\Support\Facades\Storage;
use Spatie\Activitylog\Contracts\Activity;

if (!function_exists('remoteProcess')) {
    /**
     * Run a Remote Process, which SSH's asynchronously into a machine to run the command(s).
     * @TODO Change 'root' to 'coolify' when it's able to run Docker commands without sudo
     *
     */
    function remoteProcess(
        array           $command,
        Server          $server,
        string|null     $deployment_uuid = null,
        Model|null      $model = null,
    ): Activity {
        $command_string = implode("\n", $command);
        // @TODO: Check if the user has access to this server
        // checkTeam($server->team_id);

        $private_key_location = savePrivateKey($server);

        return resolve(DispatchRemoteProcess::class, [
            'remoteProcessArgs' => new RemoteProcessArgs(
                model: $model,
                server_ip: $server->ip,
                private_key_location: $private_key_location,
                deployment_uuid: $deployment_uuid,
                command: <<<EOT
                {$command_string}
                EOT,
                port: $server->port,
                user: $server->user,
                type: $deployment_uuid ? ActivityTypes::DEPLOYMENT->value : ActivityTypes::REMOTE_PROCESS->value,
            ),
        ])();
    }
<<<<<<< HEAD
}

if (!function_exists('checkTeam')) {
    function checkTeam(string $team_id)
=======
    // function checkTeam(string $team_id)
    // {
    //     $found_team = auth()->user()->teams->pluck('id')->contains($team_id);
    //     if (!$found_team) {
    //         throw new \RuntimeException('You do not have access to this server.');
    //     }
    // }
}

if (!function_exists('savePrivateKey')) {
    function savePrivateKey(Server $server)
    {
        $temp_file = 'id.rsa_' . 'root' . '@' . $server->ip;
        Storage::disk('local')->put($temp_file, $server->privateKey->private_key, 'private');
        return '/var/www/html/storage/app/' . $temp_file;
    }
}

if (!function_exists('generateSshCommand')) {
    function generateSshCommand(string $private_key_location, string $server_ip, string $user, string $port, string $command, bool $isMux = true)
    {
        $delimiter = 'EOF-COOLIFY-SSH';
        Storage::disk('local')->makeDirectory('.ssh');
        $ssh_command = "ssh ";
        if ($isMux) {
            $ssh_command .= '-o ControlMaster=auto -o ControlPersist=1m -o ControlPath=/var/www/html/storage/app/.ssh/ssh_mux_%h_%p_%r ';
        }
        $ssh_command .= "-i {$private_key_location} "
            . '-o StrictHostKeyChecking=no -o UserKnownHostsFile=/dev/null '
            . '-o PasswordAuthentication=no '
            . '-o RequestTTY=no '
            . '-o LogLevel=ERROR '
            . "-p {$port} "
            . "{$user}@{$server_ip} "
            . " 'bash -se' << \\$delimiter" . PHP_EOL
            . $command . PHP_EOL
            . $delimiter;

        return $ssh_command;
    }
}
if (!function_exists('formatDockerCmdOutputToJson')) {
    function formatDockerCmdOutputToJson($rawOutput): Collection
>>>>>>> 1da3f871
    {
        $outputLines = explode(PHP_EOL, $rawOutput);

        return collect($outputLines)
            ->reject(fn ($line) => empty($line))
            ->map(fn ($outputLine) => json_decode($outputLine, true, flags: JSON_THROW_ON_ERROR));
    }
}
if (!function_exists('formatDockerLabelsToJson')) {
    function formatDockerLabelsToJson($rawOutput): Collection
    {
        $outputLines = explode(PHP_EOL, $rawOutput);

        return collect($outputLines)
            ->reject(fn ($line) => empty($line))
            ->map(function ($outputLine) {
                $outputArray = explode(',', $outputLine);
                return collect($outputArray)
                    ->map(function ($outputLine) {
                        return explode('=', $outputLine);
                    })
                    ->mapWithKeys(function ($outputLine) {
                        return [$outputLine[0] => $outputLine[1]];
                    });
            })[0];
    }
}
if (!function_exists('runRemoteCommandSync')) {
    function runRemoteCommandSync($server, array $command) {
        $command_string = implode("\n", $command);
        $private_key_location = savePrivateKey($server);
        $ssh_command = generateSshCommand($private_key_location, $server->ip, $server->user, $server->port, $command_string);
        $process = Process::run($ssh_command);
        $output = trim($process->output());
        $exitCode = $process->exitCode();
        if ($exitCode !== 0) {
            Log::error($output);
            throw new \RuntimeException('There was an error running the command.');
        }
        return $output;
    }
}<|MERGE_RESOLUTION|>--- conflicted
+++ resolved
@@ -31,25 +31,19 @@
 
         return resolve(DispatchRemoteProcess::class, [
             'remoteProcessArgs' => new RemoteProcessArgs(
+                type: $deployment_uuid ? ActivityTypes::DEPLOYMENT->value : ActivityTypes::REMOTE_PROCESS->value,
                 model: $model,
                 server_ip: $server->ip,
+                deployment_uuid: $deployment_uuid,
                 private_key_location: $private_key_location,
-                deployment_uuid: $deployment_uuid,
                 command: <<<EOT
                 {$command_string}
                 EOT,
                 port: $server->port,
                 user: $server->user,
-                type: $deployment_uuid ? ActivityTypes::DEPLOYMENT->value : ActivityTypes::REMOTE_PROCESS->value,
             ),
         ])();
     }
-<<<<<<< HEAD
-}
-
-if (!function_exists('checkTeam')) {
-    function checkTeam(string $team_id)
-=======
     // function checkTeam(string $team_id)
     // {
     //     $found_team = auth()->user()->teams->pluck('id')->contains($team_id);
@@ -93,7 +87,6 @@
 }
 if (!function_exists('formatDockerCmdOutputToJson')) {
     function formatDockerCmdOutputToJson($rawOutput): Collection
->>>>>>> 1da3f871
     {
         $outputLines = explode(PHP_EOL, $rawOutput);
 
