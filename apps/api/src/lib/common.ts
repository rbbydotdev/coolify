import { exec } from 'node:child_process';
import util from 'util';
import fs from 'fs/promises';
import yaml from 'js-yaml';
import forge from 'node-forge';
import { uniqueNamesGenerator, adjectives, colors, animals } from 'unique-names-generator';
import type { Config } from 'unique-names-generator';
import generator from 'generate-password';
import crypto from 'crypto';
import { promises as dns } from 'dns';
import { PrismaClient } from '@prisma/client';
import cuid from 'cuid';
import os from 'os';
import sshConfig from 'ssh-config';

import { checkContainer, removeContainer } from './docker';
import { day } from './dayjs';
import * as serviceFields from './services/serviceFields';
import { saveBuildLog } from './buildPacks/common';
import { scheduler } from './scheduler';
import { supportedServiceTypesAndVersions } from './services/supportedVersions';
import { includeServices } from './services/common';

export const version = '3.10.0';
export const isDev = process.env.NODE_ENV === 'development';

const algorithm = 'aes-256-ctr';
const customConfig: Config = {
	dictionaries: [adjectives, colors, animals],
	style: 'capital',
	separator: ' ',
	length: 3
};

export const defaultProxyImage = `coolify-haproxy-alpine:latest`;
export const defaultProxyImageTcp = `coolify-haproxy-tcp-alpine:latest`;
export const defaultProxyImageHttp = `coolify-haproxy-http-alpine:latest`;
export const defaultTraefikImage = `traefik:v2.8`;
export function getAPIUrl() {
	if (process.env.GITPOD_WORKSPACE_URL) {
		const { href } = new URL(process.env.GITPOD_WORKSPACE_URL);
		const newURL = href.replace('https://', 'https://3001-').replace(/\/$/, '');
		return newURL;
	}
	if (process.env.CODESANDBOX_HOST) {
		return `https://${process.env.CODESANDBOX_HOST.replace(/\$PORT/, '3001')}`;
	}
	return isDev
		? 'https://kaname-png-coolify-vrgj9w6jq5x2xxxv-3001.githubpreview.dev'
		: 'https://kaname-png-coolify-vrgj9w6jq5x2xxxv-3000.githubpreview.dev';
}

export function getUIUrl() {
	if (process.env.GITPOD_WORKSPACE_URL) {
		const { href } = new URL(process.env.GITPOD_WORKSPACE_URL);
		const newURL = href.replace('https://', 'https://3000-').replace(/\/$/, '');
		return newURL;
	}
	if (process.env.CODESANDBOX_HOST) {
		return `https://${process.env.CODESANDBOX_HOST.replace(/\$PORT/, '3000')}`;
	}
	return 'https://kaname-png-coolify-vrgj9w6jq5x2xxxv-3000.githubpreview.dev';
}

const mainTraefikEndpoint = isDev
	? `${getAPIUrl()}/webhooks/traefik/main.json`
	: 'http://coolify:3000/webhooks/traefik/main.json';

const otherTraefikEndpoint = isDev
	? `${getAPIUrl()}/webhooks/traefik/other.json`
	: 'http://coolify:3000/webhooks/traefik/other.json';

export const uniqueName = (): string => uniqueNamesGenerator(customConfig);
export const asyncExecShell = util.promisify(exec);
export const asyncExecShellStream = async ({
	debug,
	buildId,
	applicationId,
	command,
	engine
}: {
	debug: boolean;
	buildId: string;
	applicationId: string;
	command: string;
	engine: string;
}) => {
	return await new Promise(async (resolve, reject) => {
		const { execaCommand } = await import('execa');
		const subprocess = execaCommand(command, {
			env: { DOCKER_BUILDKIT: '1', DOCKER_HOST: engine }
		});
		if (debug) {
			subprocess.stdout.on('data', async (data) => {
				const stdout = data.toString();
				const array = stdout.split('\n');
				for (const line of array) {
					if (line !== '\n' && line !== '') {
						await saveBuildLog({
							line: `${line.replace('\n', '')}`,
							buildId,
							applicationId
						});
					}
				}
			});
			subprocess.stderr.on('data', async (data) => {
				const stderr = data.toString();
				const array = stderr.split('\n');
				for (const line of array) {
					if (line !== '\n' && line !== '') {
						await saveBuildLog({
							line: `${line.replace('\n', '')}`,
							buildId,
							applicationId
						});
					}
				}
			});
		}
		subprocess.on('exit', async (code) => {
			await asyncSleep(1000);
			if (code === 0) {
				resolve(code);
			} else {
				reject(code);
			}
		});
	});
};

export const asyncSleep = (delay: number): Promise<unknown> =>
	new Promise((resolve) => setTimeout(resolve, delay));
export const prisma = new PrismaClient({
	errorFormat: 'minimal'
	// log: [
	// 	{
	// 	  emit: 'event',
	// 	  level: 'query',
	// 	},
	// 	{
	// 	  emit: 'stdout',
	// 	  level: 'error',
	// 	},
	// 	{
	// 	  emit: 'stdout',
	// 	  level: 'info',
	// 	},
	// 	{
	// 	  emit: 'stdout',
	// 	  level: 'warn',
	// 	},
	//   ],
});

// prisma.$on('query', (e) => {
// console.log({e})
// console.log('Query: ' + e.query)
// console.log('Params: ' + e.params)
// console.log('Duration: ' + e.duration + 'ms')
//   })
export const base64Encode = (text: string): string => {
	return Buffer.from(text).toString('base64');
};
export const base64Decode = (text: string): string => {
	return Buffer.from(text, 'base64').toString('ascii');
};
export const decrypt = (hashString: string) => {
	if (hashString) {
		try {
			const hash = JSON.parse(hashString);
			const decipher = crypto.createDecipheriv(
				algorithm,
				process.env['COOLIFY_SECRET_KEY'],
				Buffer.from(hash.iv, 'hex')
			);
			const decrpyted = Buffer.concat([
				decipher.update(Buffer.from(hash.content, 'hex')),
				decipher.final()
			]);
			return decrpyted.toString();
		} catch (error) {
			console.log({ decryptionError: error.message });
			return hashString;
		}
	}
};
export const encrypt = (text: string) => {
	if (text) {
		const iv = crypto.randomBytes(16);
		const cipher = crypto.createCipheriv(algorithm, process.env['COOLIFY_SECRET_KEY'], iv);
		const encrypted = Buffer.concat([cipher.update(text), cipher.final()]);
		return JSON.stringify({
			iv: iv.toString('hex'),
			content: encrypted.toString('hex')
		});
	}
};

export async function checkDoubleBranch(branch: string, projectId: number): Promise<boolean> {
	const applications = await prisma.application.findMany({ where: { branch, projectId } });
	return applications.length > 1;
}
export async function isDNSValid(hostname: any, domain: string): Promise<any> {
	const { isIP } = await import('is-ip');
	const { DNSServers } = await listSettings();
	if (DNSServers) {
		dns.setServers([DNSServers]);
	}
	let resolves = [];
	try {
		if (isIP(hostname)) {
			resolves = [hostname];
		} else {
			resolves = await dns.resolve4(hostname);
		}
	} catch (error) {
		throw 'Invalid DNS.';
	}

	try {
		let ipDomainFound = false;
		const dnsResolve = await dns.resolve4(domain);
		if (dnsResolve.length > 0) {
			for (const ip of dnsResolve) {
				if (resolves.includes(ip)) {
					ipDomainFound = true;
				}
			}
		}
		if (!ipDomainFound) throw false;
	} catch (error) {
		throw 'DNS not set';
	}
}

export function getDomain(domain: string): string {
	return domain?.replace('https://', '').replace('http://', '');
}

export async function isDomainConfigured({
	id,
	fqdn,
	checkOwn = false,
	remoteIpAddress = undefined
}: {
	id: string;
	fqdn: string;
	checkOwn?: boolean;
	remoteIpAddress?: string;
}): Promise<boolean> {
	const domain = getDomain(fqdn);
	const nakedDomain = domain.replace('www.', '');
	const foundApp = await prisma.application.findFirst({
		where: {
			OR: [
				{ fqdn: { endsWith: `//${nakedDomain}` } },
				{ fqdn: { endsWith: `//www.${nakedDomain}` } }
			],
			id: { not: id },
			destinationDocker: {
				remoteIpAddress
			}
		},
		select: { fqdn: true }
	});
	const foundService = await prisma.service.findFirst({
		where: {
			OR: [
				{ fqdn: { endsWith: `//${nakedDomain}` } },
				{ fqdn: { endsWith: `//www.${nakedDomain}` } },
				{ minio: { apiFqdn: { endsWith: `//${nakedDomain}` } } },
				{ minio: { apiFqdn: { endsWith: `//www.${nakedDomain}` } } }
			],
			id: { not: checkOwn ? undefined : id },
			destinationDocker: {
				remoteIpAddress
			}
		},
		select: { fqdn: true }
	});

	const coolifyFqdn = await prisma.setting.findFirst({
		where: {
			OR: [
				{ fqdn: { endsWith: `//${nakedDomain}` } },
				{ fqdn: { endsWith: `//www.${nakedDomain}` } }
			],
			id: { not: id }
		},
		select: { fqdn: true }
	});
	return !!(foundApp || foundService || coolifyFqdn);
}

export async function getContainerUsage(dockerId: string, container: string): Promise<any> {
	try {
		const { stdout } = await executeDockerCmd({
			dockerId,
			command: `docker container stats ${container} --no-stream --no-trunc --format "{{json .}}"`
		});
		return JSON.parse(stdout);
	} catch (err) {
		return {
			MemUsage: 0,
			CPUPerc: 0,
			NetIO: 0
		};
	}
}

export async function checkDomainsIsValidInDNS({ hostname, fqdn, dualCerts }): Promise<any> {
	const { isIP } = await import('is-ip');
	const domain = getDomain(fqdn);
	const domainDualCert = domain.includes('www.') ? domain.replace('www.', '') : `www.${domain}`;

	const { DNSServers } = await listSettings();
	if (DNSServers) {
		dns.setServers([DNSServers]);
	}

	let resolves = [];
	try {
		if (isIP(hostname)) {
			resolves = [hostname];
		} else {
			resolves = await dns.resolve4(hostname);
		}
	} catch (error) {
		throw { status: 500, message: `Could not determine IP address for ${hostname}.` };
	}

	if (dualCerts) {
		try {
			const ipDomain = await dns.resolve4(domain);
			const ipDomainDualCert = await dns.resolve4(domainDualCert);

			let ipDomainFound = false;
			let ipDomainDualCertFound = false;

			for (const ip of ipDomain) {
				if (resolves.includes(ip)) {
					ipDomainFound = true;
				}
			}
			for (const ip of ipDomainDualCert) {
				if (resolves.includes(ip)) {
					ipDomainDualCertFound = true;
				}
			}
			if (ipDomainFound && ipDomainDualCertFound) return { status: 200 };
			throw {
				status: 500,
				message: `DNS not set correctly or propogated.<br>Please check your DNS settings.`
			};
		} catch (error) {
			throw {
				status: 500,
				message: `DNS not set correctly or propogated.<br>Please check your DNS settings.`
			};
		}
	} else {
		try {
			const ipDomain = await dns.resolve4(domain);
			let ipDomainFound = false;
			for (const ip of ipDomain) {
				if (resolves.includes(ip)) {
					ipDomainFound = true;
				}
			}
			if (ipDomainFound) return { status: 200 };
			throw {
				status: 500,
				message: `DNS not set correctly or propogated.<br>Please check your DNS settings.`
			};
		} catch (error) {
			throw {
				status: 500,
				message: `DNS not set correctly or propogated.<br>Please check your DNS settings.`
			};
		}
	}
}
export function generateTimestamp(): string {
	return `${day().format('HH:mm:ss.SSS')}`;
}

export async function listServicesWithIncludes(): Promise<any> {
	return await prisma.service.findMany({
		include: includeServices,
		orderBy: { createdAt: 'desc' }
	});
}

export const supportedDatabaseTypesAndVersions = [
	{
		name: 'mongodb',
		fancyName: 'MongoDB',
		baseImage: 'bitnami/mongodb',
		baseImageARM: 'mongo',
		versions: ['5.0', '4.4', '4.2'],
		versionsARM: ['5.0', '4.4', '4.2']
	},
	{
		name: 'mysql',
		fancyName: 'MySQL',
		baseImage: 'bitnami/mysql',
		baseImageARM: 'mysql',
		versions: ['8.0', '5.7'],
		versionsARM: ['8.0', '5.7']
	},
	{
		name: 'mariadb',
		fancyName: 'MariaDB',
		baseImage: 'bitnami/mariadb',
		baseImageARM: 'mariadb',
		versions: ['10.8', '10.7', '10.6', '10.5', '10.4', '10.3', '10.2'],
		versionsARM: ['10.8', '10.7', '10.6', '10.5', '10.4', '10.3', '10.2']
	},
	{
		name: 'postgresql',
		fancyName: 'PostgreSQL',
		baseImage: 'bitnami/postgresql',
		baseImageARM: 'postgres',
		versions: ['14.5.0', '13.8.0', '12.12.0', '11.17.0', '10.22.0'],
		versionsARM: ['14.5', '13.8', '12.12', '11.17', '10.22']
	},
	{
		name: 'redis',
		fancyName: 'Redis',
		baseImage: 'bitnami/redis',
		baseImageARM: 'redis',
		versions: ['7.0', '6.2', '6.0', '5.0'],
		versionsARM: ['7.0', '6.2', '6.0', '5.0']
	},
	{
		name: 'couchdb',
		fancyName: 'CouchDB',
		baseImage: 'bitnami/couchdb',
		baseImageARM: 'couchdb',
		versions: ['3.2.2', '3.1.2', '2.3.1'],
		versionsARM: ['3.2.2', '3.1.2', '2.3.1']
	},
	{
		name: 'edgedb',
		fancyName: 'EdgeDB',
		baseImage: 'edgedb/edgedb',
		versions: ['latest', '2.1', '2.0', '1.4']
	}
];

export async function getFreeSSHLocalPort(id: string): Promise<number | boolean> {
	const { default: isReachable } = await import('is-port-reachable');
	const { remoteIpAddress, sshLocalPort } = await prisma.destinationDocker.findUnique({
		where: { id }
	});
	if (sshLocalPort) {
		return Number(sshLocalPort);
	}

	const data = await prisma.setting.findFirst();
	const { minPort, maxPort } = data;

	const ports = await prisma.destinationDocker.findMany({
		where: { sshLocalPort: { not: null }, remoteIpAddress: { not: remoteIpAddress } }
	});

	const alreadyConfigured = await prisma.destinationDocker.findFirst({
		where: {
			remoteIpAddress,
			id: { not: id },
			sshLocalPort: { not: null }
		}
	});
	if (alreadyConfigured?.sshLocalPort) {
		await prisma.destinationDocker.update({
			where: { id },
			data: { sshLocalPort: alreadyConfigured.sshLocalPort }
		});
		return Number(alreadyConfigured.sshLocalPort);
	}
	const range = generateRangeArray(minPort, maxPort);
	const availablePorts = range.filter((port) => !ports.map((p) => p.sshLocalPort).includes(port));
	for (const port of availablePorts) {
		const found = await isReachable(port, { host: 'localhost' });
		if (!found) {
			await prisma.destinationDocker.update({
				where: { id },
				data: { sshLocalPort: Number(port) }
			});
			return Number(port);
		}
	}
	return false;
}

export async function createRemoteEngineConfiguration(id: string) {
	const homedir = os.homedir();
	const sshKeyFile = `/tmp/id_rsa-${id}`;
	const localPort = await getFreeSSHLocalPort(id);
	const {
		sshKey: { privateKey },
		remoteIpAddress,
		remotePort,
		remoteUser
	} = await prisma.destinationDocker.findFirst({ where: { id }, include: { sshKey: true } });
	await fs.writeFile(sshKeyFile, decrypt(privateKey) + '\n', { encoding: 'utf8', mode: 400 });
	// Needed for remote docker compose
	const { stdout: numberOfSSHAgentsRunning } = await asyncExecShell(
		`ps ax | grep [s]sh-agent | grep coolify-ssh-agent.pid | grep -v grep | wc -l`
	);
	if (numberOfSSHAgentsRunning !== '' && Number(numberOfSSHAgentsRunning.trim()) == 0) {
		try {
			await fs.stat(`/tmp/coolify-ssh-agent.pid`);
			await fs.rm(`/tmp/coolify-ssh-agent.pid`);
		} catch (error) {}
		await asyncExecShell(`eval $(ssh-agent -sa /tmp/coolify-ssh-agent.pid)`);
	}
	await asyncExecShell(`SSH_AUTH_SOCK=/tmp/coolify-ssh-agent.pid ssh-add -q ${sshKeyFile}`);

	const { stdout: numberOfSSHTunnelsRunning } = await asyncExecShell(
		`ps ax | grep 'ssh -F /dev/null -o StrictHostKeyChecking no -fNL ${localPort}:localhost:${remotePort}' | grep -v grep | wc -l`
	);
	if (numberOfSSHTunnelsRunning !== '' && Number(numberOfSSHTunnelsRunning.trim()) == 0) {
		try {
			await asyncExecShell(
				`SSH_AUTH_SOCK=/tmp/coolify-ssh-agent.pid ssh -F /dev/null -o "StrictHostKeyChecking no" -fNL ${localPort}:localhost:${remotePort} ${remoteUser}@${remoteIpAddress}`
			);
		} catch (error) {}
	}
	const config = sshConfig.parse('');
	const found = config.find({ Host: remoteIpAddress });
	if (!found) {
		config.append({
			Host: remoteIpAddress,
			Hostname: 'localhost',
			Port: localPort.toString(),
			User: remoteUser,
			IdentityFile: sshKeyFile,
			StrictHostKeyChecking: 'no'
		});
	}
	try {
		await fs.stat(`${homedir}/.ssh/`);
	} catch (error) {
		await fs.mkdir(`${homedir}/.ssh/`);
	}
	return await fs.writeFile(`${homedir}/.ssh/config`, sshConfig.stringify(config));
}
export async function executeDockerCmd({
	debug,
	buildId,
	applicationId,
	dockerId,
	command
}: {
	debug?: boolean;
	buildId?: string;
	applicationId?: string;
	dockerId: string;
	command: string;
}): Promise<any> {
	let { remoteEngine, remoteIpAddress, engine } = await prisma.destinationDocker.findUnique({
		where: { id: dockerId }
	});
	if (remoteEngine) {
		await createRemoteEngineConfiguration(dockerId);
		engine = `ssh://${remoteIpAddress}`;
	} else {
		engine = 'unix:///var/run/docker.sock';
	}
	if (process.env.CODESANDBOX_HOST) {
		if (command.startsWith('docker compose')) {
			command = command.replace(/docker compose/gi, 'docker-compose');
		}
	}
	if (command.startsWith(`docker build --progress plain`)) {
		return await asyncExecShellStream({ debug, buildId, applicationId, command, engine });
	}
	return await asyncExecShell(`DOCKER_BUILDKIT=1 DOCKER_HOST="${engine}" ${command}`);
}
export async function startTraefikProxy(id: string): Promise<void> {
	const { engine, network, remoteEngine, remoteIpAddress } =
		await prisma.destinationDocker.findUnique({ where: { id } });
	const found = await checkContainer({ dockerId: id, container: 'coolify-proxy', remove: true });
	const { id: settingsId, ipv4, ipv6 } = await listSettings();

	if (!found) {
		const { stdout: coolifyNetwork } = await executeDockerCmd({
			dockerId: id,
			command: `docker network ls --filter 'name=coolify-infra' --no-trunc --format "{{json .}}"`
		});

		if (!coolifyNetwork) {
			await executeDockerCmd({
				dockerId: id,
				command: `docker network create --attachable coolify-infra`
			});
		}
		const { stdout: Config } = await executeDockerCmd({
			dockerId: id,
			command: `docker network inspect ${network} --format '{{json .IPAM.Config }}'`
		});
		const ip = JSON.parse(Config)[0].Gateway;
		let traefikUrl = mainTraefikEndpoint;
		if (remoteEngine) {
			let ip = null;
			if (isDev) {
				ip = getAPIUrl();
			} else {
				ip = `http://${ipv4 || ipv6}:3000`;
			}
			traefikUrl = `${ip}/webhooks/traefik/remote/${id}`;
		}
		await executeDockerCmd({
			dockerId: id,
			command: `docker run --restart always \
			--add-host 'host.docker.internal:host-gateway' \
			${ip ? `--add-host 'host.docker.internal:${ip}'` : ''} \
			-v coolify-traefik-letsencrypt:/etc/traefik/acme \
			-v /var/run/docker.sock:/var/run/docker.sock \
			--network coolify-infra \
			-p "80:80" \
			-p "443:443" \
			--name coolify-proxy \
			-d ${defaultTraefikImage} \
			--entrypoints.web.address=:80 \
			--entrypoints.web.forwardedHeaders.insecure=true \
			--entrypoints.websecure.address=:443 \
			--entrypoints.websecure.forwardedHeaders.insecure=true \
			--providers.docker=true \
			--providers.docker.exposedbydefault=false \
			--providers.http.endpoint=${traefikUrl} \
			--providers.http.pollTimeout=5s \
			--certificatesresolvers.letsencrypt.acme.httpchallenge=true \
			--certificatesresolvers.letsencrypt.acme.storage=/etc/traefik/acme/acme.json \
			--certificatesresolvers.letsencrypt.acme.httpchallenge.entrypoint=web \
			--log.level=error`
		});
		await prisma.setting.update({ where: { id: settingsId }, data: { proxyHash: null } });
		await prisma.destinationDocker.update({
			where: { id },
			data: { isCoolifyProxyUsed: true }
		});
	}
	// Configure networks for local docker engine
	if (engine) {
		const destinations = await prisma.destinationDocker.findMany({ where: { engine } });
		for (const destination of destinations) {
			await configureNetworkTraefikProxy(destination);
		}
	}
	// Configure networks for remote docker engine
	if (remoteEngine) {
		const destinations = await prisma.destinationDocker.findMany({ where: { remoteIpAddress } });
		for (const destination of destinations) {
			await configureNetworkTraefikProxy(destination);
		}
	}
}

export async function configureNetworkTraefikProxy(destination: any): Promise<void> {
	const { id } = destination;
	const { stdout: networks } = await executeDockerCmd({
		dockerId: id,
		command: `docker ps -a --filter name=coolify-proxy --format '{{json .Networks}}'`
	});
	const configuredNetworks = networks.replace(/"/g, '').replace('\n', '').split(',');
	if (!configuredNetworks.includes(destination.network)) {
		await executeDockerCmd({
			dockerId: destination.id,
			command: `docker network connect ${destination.network} coolify-proxy`
		});
	}
}

export async function stopTraefikProxy(
	id: string
): Promise<{ stdout: string; stderr: string } | Error> {
	const found = await checkContainer({ dockerId: id, container: 'coolify-proxy' });
	await prisma.destinationDocker.update({
		where: { id },
		data: { isCoolifyProxyUsed: false }
	});
	const { id: settingsId } = await prisma.setting.findFirst({});
	await prisma.setting.update({ where: { id: settingsId }, data: { proxyHash: null } });
	try {
		if (found) {
			await executeDockerCmd({
				dockerId: id,
				command: `docker stop -t 0 coolify-proxy && docker rm coolify-proxy`
			});
		}
	} catch (error) {
		return error;
	}
}

export async function listSettings(): Promise<any> {
	const settings = await prisma.setting.findFirst({});
	if (settings.proxyPassword) settings.proxyPassword = decrypt(settings.proxyPassword);
	return settings;
}

export function generatePassword({
	length = 24,
	symbols = false,
	isHex = false
}: { length?: number; symbols?: boolean; isHex?: boolean } | null): string {
	if (isHex) {
		return crypto.randomBytes(length).toString('hex');
	}
	const password = generator.generate({
		length,
		numbers: true,
		strict: true,
		symbols
	});

	return password;
}

<<<<<<< HEAD
export function generateDatabaseConfiguration(
	database: any,
	arch: string
):
	| {
			volume: string;
			image: string;
			command?: string;
			ulimits: Record<string, unknown>;
			privatePort: number;
			environmentVariables: {
				MYSQL_DATABASE: string;
				MYSQL_PASSWORD: string;
				MYSQL_ROOT_USER: string;
				MYSQL_USER: string;
				MYSQL_ROOT_PASSWORD: string;
			};
	  }
=======
type DatabaseConfiguration = {
	volume: string;
	image: string;
	command?: string;
	ulimits: Record<string, unknown>;
	privatePort: number;
	environmentVariables: {
		MYSQL_DATABASE: string;
		MYSQL_PASSWORD: string;
		MYSQL_ROOT_USER: string;
		MYSQL_USER: string;
		MYSQL_ROOT_PASSWORD: string;
	};
}
>>>>>>> ac72c19d
	| {
			volume: string;
			image: string;
			command?: string;
			ulimits: Record<string, unknown>;
			privatePort: number;
			environmentVariables: {
				MONGO_INITDB_ROOT_USERNAME?: string;
				MONGO_INITDB_ROOT_PASSWORD?: string;
				MONGODB_ROOT_USER?: string;
				MONGODB_ROOT_PASSWORD?: string;
			};
	  }
	| {
			volume: string;
			image: string;
			command?: string;
			ulimits: Record<string, unknown>;
			privatePort: number;
			environmentVariables: {
				MARIADB_ROOT_USER: string;
				MARIADB_ROOT_PASSWORD: string;
				MARIADB_USER: string;
				MARIADB_PASSWORD: string;
				MARIADB_DATABASE: string;
			};
	  }
	| {
<<<<<<< HEAD
			volume: string;
			image: string;
			command?: string;
			ulimits: Record<string, unknown>;
			privatePort: number;
			environmentVariables: {
				POSTGRESQL_POSTGRES_PASSWORD: string;
				POSTGRESQL_USERNAME: string;
				POSTGRESQL_PASSWORD: string;
				POSTGRESQL_DATABASE: string;
			};
	  }
	| {
			volume: string;
			image: string;
			command?: string;
			ulimits: Record<string, unknown>;
			privatePort: number;
			environmentVariables: {
				POSTGRES_USER: string;
				POSTGRES_PASSWORD: string;
				POSTGRES_DB: string;
			};
	  }
	| {
			volume: string;
			image: string;
			command?: string;
			ulimits: Record<string, unknown>;
			privatePort: number;
			environmentVariables: {
				REDIS_AOF_ENABLED: string;
				REDIS_PASSWORD: string;
			};
	  }
	| {
			volume: string;
			image: string;
			command?: string;
			ulimits: Record<string, unknown>;
			privatePort: number;
			environmentVariables: {
				COUCHDB_PASSWORD: string;
				COUCHDB_USER: string;
			};
	  } {
=======
		volume: string;
		image: string;
		command?: string;
		ulimits: Record<string, unknown>;
		privatePort: number;
		environmentVariables: {
			POSTGRES_PASSWORD?: string;
			POSTGRES_USER?: string;
			POSTGRES_DB?: string;
			POSTGRESQL_POSTGRES_PASSWORD?: string;
			POSTGRESQL_USERNAME?: string;
			POSTGRESQL_PASSWORD?: string;
			POSTGRESQL_DATABASE?: string;
		};
	}
	| {
		volume: string;
		image: string;
		command?: string;
		ulimits: Record<string, unknown>;
		privatePort: number;
		environmentVariables: {
			REDIS_AOF_ENABLED: string;
			REDIS_PASSWORD: string;
		};
	}
	| {
		volume: string;
		image: string;
		command?: string;
		ulimits: Record<string, unknown>;
		privatePort: number;
		environmentVariables: {
			COUCHDB_PASSWORD: string;
			COUCHDB_USER: string;
		};
	}
	| {
		volume: string;
		image: string;
		command?: string;
		ulimits: Record<string, unknown>;
		privatePort: number;
		environmentVariables: {
			EDGEDB_SERVER_PASSWORD: string;
			EDGEDB_SERVER_USER: string;
			EDGEDB_SERVER_DATABASE: string;
			EDGEDB_SERVER_TLS_CERT_MODE: string;
		};
	}
export function generateDatabaseConfiguration(database: any, arch: string): DatabaseConfiguration {
>>>>>>> ac72c19d
	const {
		id,
		dbUser,
		dbUserPassword,
		rootUser,
		rootUserPassword,
		defaultDatabase,
		version,
		type,
		settings: { appendOnly }
	} = database;
	const baseImage = getDatabaseImage(type, arch);
	if (type === 'mysql') {
		const configuration = {
			privatePort: 3306,
			environmentVariables: {
				MYSQL_USER: dbUser,
				MYSQL_PASSWORD: dbUserPassword,
				MYSQL_ROOT_PASSWORD: rootUserPassword,
				MYSQL_ROOT_USER: rootUser,
				MYSQL_DATABASE: defaultDatabase
			},
			image: `${baseImage}:${version}`,
			volume: `${id}-${type}-data:/bitnami/mysql/data`,
			ulimits: {}
		};
		if (isARM(arch)) {
			configuration.volume = `${id}-${type}-data:/var/lib/mysql`;
		}
		return configuration;
	} else if (type === 'mariadb') {
		const configuration: DatabaseConfiguration = {
			privatePort: 3306,
			environmentVariables: {
				MARIADB_ROOT_USER: rootUser,
				MARIADB_ROOT_PASSWORD: rootUserPassword,
				MARIADB_USER: dbUser,
				MARIADB_PASSWORD: dbUserPassword,
				MARIADB_DATABASE: defaultDatabase
			},
			image: `${baseImage}:${version}`,
			volume: `${id}-${type}-data:/bitnami/mariadb`,
			ulimits: {}
		};
		if (isARM(arch)) {
			configuration.volume = `${id}-${type}-data:/var/lib/mysql`;
		}
		return configuration;
	} else if (type === 'mongodb') {
		const configuration: DatabaseConfiguration = {
			privatePort: 27017,
			environmentVariables: {
				MONGODB_ROOT_USER: rootUser,
				MONGODB_ROOT_PASSWORD: rootUserPassword
			},
			image: `${baseImage}:${version}`,
			volume: `${id}-${type}-data:/bitnami/mongodb`,
			ulimits: {}
		};
		if (isARM(arch)) {
			configuration.environmentVariables = {
				MONGO_INITDB_ROOT_USERNAME: rootUser,
				MONGO_INITDB_ROOT_PASSWORD: rootUserPassword
			};
			configuration.volume = `${id}-${type}-data:/data/db`;
		}
		return configuration;
	} else if (type === 'postgresql') {
		const configuration: DatabaseConfiguration = {
			privatePort: 5432,
			environmentVariables: {
				POSTGRESQL_POSTGRES_PASSWORD: rootUserPassword,
				POSTGRESQL_PASSWORD: dbUserPassword,
				POSTGRESQL_USERNAME: dbUser,
				POSTGRESQL_DATABASE: defaultDatabase
			},
			image: `${baseImage}:${version}`,
			volume: `${id}-${type}-data:/bitnami/postgresql`,
			ulimits: {}
		};
		if (isARM(arch)) {
			configuration.volume = `${id}-${type}-data:/var/lib/postgresql`;
			configuration.environmentVariables = {
				POSTGRES_PASSWORD: dbUserPassword,
				POSTGRES_USER: dbUser,
				POSTGRES_DB: defaultDatabase
			};
		}
		return configuration;
	} else if (type === 'redis') {
		const configuration: DatabaseConfiguration = {
			privatePort: 6379,
			command: undefined,
			environmentVariables: {
				REDIS_PASSWORD: dbUserPassword,
				REDIS_AOF_ENABLED: appendOnly ? 'yes' : 'no'
			},
			image: `${baseImage}:${version}`,
			volume: `${id}-${type}-data:/bitnami/redis/data`,
			ulimits: {}
		};
		if (isARM(arch)) {
			configuration.volume = `${id}-${type}-data:/data`;
			configuration.command = `/usr/local/bin/redis-server --appendonly ${
				appendOnly ? 'yes' : 'no'
			} --requirepass ${dbUserPassword}`;
		}
		return configuration;
	} else if (type === 'couchdb') {
		const configuration: DatabaseConfiguration = {
			privatePort: 5984,
			environmentVariables: {
				COUCHDB_PASSWORD: dbUserPassword,
				COUCHDB_USER: dbUser
			},
			image: `${baseImage}:${version}`,
			volume: `${id}-${type}-data:/bitnami/couchdb`,
			ulimits: {}
		};
		if (isARM(arch)) {
			configuration.volume = `${id}-${type}-data:/opt/couchdb/data`;
		}
<<<<<<< HEAD
		return configuration;
=======
		return configuration
	} else if (type === 'edgedb') {
		const configuration: DatabaseConfiguration = {
			privatePort: 5656,
			environmentVariables: {
				EDGEDB_SERVER_PASSWORD: rootUserPassword,
				EDGEDB_SERVER_USER: rootUser,
				EDGEDB_SERVER_DATABASE: defaultDatabase,
				EDGEDB_SERVER_TLS_CERT_MODE: 'generate_self_signed'
			},
			image: `${baseImage}:${version}`,
			volume: `${id}-${type}-data:/var/lib/edgedb/data`,
			ulimits: {}
		};
		return configuration
>>>>>>> ac72c19d
	}
}
export function isARM(arch: string) {
	if (arch === 'arm' || arch === 'arm64') {
		return true;
	}
	return false;
}
export function getDatabaseImage(type: string, arch: string): string {
	const found = supportedDatabaseTypesAndVersions.find((t) => t.name === type);
	if (found) {
		if (isARM(arch)) {
			return found.baseImageARM || found.baseImage;
		}
		return found.baseImage;
	}
	return '';
}

export function getDatabaseVersions(type: string, arch: string): string[] {
	const found = supportedDatabaseTypesAndVersions.find((t) => t.name === type);
	if (found) {
		if (isARM(arch)) {
			return found.versionsARM || found.versions;
		}
		return found.versions;
	}
	return [];
}

export type ComposeFile = {
	version: ComposerFileVersion;
	services: Record<string, ComposeFileService>;
	networks: Record<string, ComposeFileNetwork>;
	volumes?: Record<string, ComposeFileVolume>;
};

export type ComposeFileService = {
	container_name: string;
	image?: string;
	networks: string[];
	environment?: Record<string, unknown>;
	volumes?: string[];
	ulimits?: unknown;
	labels?: string[];
	env_file?: string[];
	extra_hosts?: string[];
	restart: ComposeFileRestartOption;
	depends_on?: string[];
	command?: string;
	ports?: string[];
	build?:
		| {
				context: string;
				dockerfile: string;
				args?: Record<string, unknown>;
		  }
		| string;
	deploy?: {
		restart_policy?: {
			condition?: string;
			delay?: string;
			max_attempts?: number;
			window?: string;
		};
	};
};

export type ComposerFileVersion =
	| '3.8'
	| '3.7'
	| '3.6'
	| '3.5'
	| '3.4'
	| '3.3'
	| '3.2'
	| '3.1'
	| '3.0'
	| '2.4'
	| '2.3'
	| '2.2'
	| '2.1'
	| '2.0';

export type ComposeFileRestartOption = 'no' | 'always' | 'on-failure' | 'unless-stopped';

export type ComposeFileNetwork = {
	external: boolean;
};

export type ComposeFileVolume = {
	external?: boolean;
	name?: string;
};

export async function makeLabelForStandaloneDatabase({ id, image, volume }) {
	const database = await prisma.database.findFirst({ where: { id } });
	delete database.destinationDockerId;
	delete database.createdAt;
	delete database.updatedAt;
	return [
		'coolify.managed=true',
		`coolify.version=${version}`,
		`coolify.type=standalone-database`,
		`coolify.configuration=${base64Encode(
			JSON.stringify({
				version,
				image,
				volume,
				...database
			})
		)}`
	];
}
export const createDirectories = async ({
	repository,
	buildId
}: {
	repository: string;
	buildId: string;
}): Promise<{ workdir: string; repodir: string }> => {
	const repodir = `/tmp/build-sources/${repository}/`;
	const workdir = `/tmp/build-sources/${repository}/${buildId}`;
	let workdirFound = false;
	try {
		workdirFound = !!(await fs.stat(workdir));
	} catch (error) {}
	if (workdirFound) {
		await asyncExecShell(`rm -fr ${workdir}`);
	}
	await asyncExecShell(`mkdir -p ${workdir}`);
	return {
		workdir,
		repodir
	};
};

export async function stopDatabaseContainer(database: any): Promise<boolean> {
	let everStarted = false;
	const {
		id,
		destinationDockerId,
		destinationDocker: { engine, id: dockerId }
	} = database;
	if (destinationDockerId) {
		try {
			const { stdout } = await executeDockerCmd({
				dockerId,
				command: `docker inspect --format '{{json .State}}' ${id}`
			});

			if (stdout) {
				everStarted = true;
				await removeContainer({ id, dockerId });
			}
		} catch (error) {
			//
		}
	}
	return everStarted;
}

export async function stopTcpHttpProxy(
	id: string,
	destinationDocker: any,
	publicPort: number,
	forceName: string = null
): Promise<{ stdout: string; stderr: string } | Error> {
	const { id: dockerId } = destinationDocker;
	let container = `${id}-${publicPort}`;
	if (forceName) container = forceName;
	const found = await checkContainer({ dockerId, container });
	try {
		if (found) {
			return await executeDockerCmd({
				dockerId,
				command: `docker stop -t 0 ${container} && docker rm ${container}`
			});
		}
	} catch (error) {
		return error;
	}
}

export async function updatePasswordInDb(database, user, newPassword, isRoot) {
	const {
		id,
		type,
		rootUser,
		rootUserPassword,
		dbUser,
		dbUserPassword,
		defaultDatabase,
		destinationDockerId,
		destinationDocker: { id: dockerId }
	} = database;
	if (destinationDockerId) {
		if (type === 'mysql') {
			await executeDockerCmd({
				dockerId,
				command: `docker exec ${id} mysql -u ${rootUser} -p${rootUserPassword} -e \"ALTER USER '${user}'@'%' IDENTIFIED WITH caching_sha2_password BY '${newPassword}';\"`
			});
		} else if (type === 'mariadb') {
			await executeDockerCmd({
				dockerId,
				command: `docker exec ${id} mysql -u ${rootUser} -p${rootUserPassword} -e \"SET PASSWORD FOR '${user}'@'%' = PASSWORD('${newPassword}');\"`
			});
		} else if (type === 'postgresql') {
			if (isRoot) {
				await executeDockerCmd({
					dockerId,
					command: `docker exec ${id} psql postgresql://postgres:${rootUserPassword}@${id}:5432/${defaultDatabase} -c "ALTER role postgres WITH PASSWORD '${newPassword}'"`
				});
			} else {
				await executeDockerCmd({
					dockerId,
					command: `docker exec ${id} psql postgresql://${dbUser}:${dbUserPassword}@${id}:5432/${defaultDatabase} -c "ALTER role ${user} WITH PASSWORD '${newPassword}'"`
				});
			}
		} else if (type === 'mongodb') {
			await executeDockerCmd({
				dockerId,
				command: `docker exec ${id} mongo 'mongodb://${rootUser}:${rootUserPassword}@${id}:27017/admin?readPreference=primary&ssl=false' --eval "db.changeUserPassword('${user}','${newPassword}')"`
			});
		} else if (type === 'redis') {
			await executeDockerCmd({
				dockerId,
				command: `docker exec ${id} redis-cli -u redis://${dbUserPassword}@${id}:6379 --raw CONFIG SET requirepass ${newPassword}`
			});
		}
	}
}
export async function checkExposedPort({
	id,
	configuredPort,
	exposePort,
	dockerId,
	remoteIpAddress
}: {
	id: string;
	configuredPort?: number;
	exposePort: number;
	dockerId: string;
	remoteIpAddress?: string;
}) {
	if (exposePort < 1024 || exposePort > 65535) {
		throw { status: 500, message: `Exposed Port needs to be between 1024 and 65535.` };
	}
	if (configuredPort) {
		if (configuredPort !== exposePort) {
			const availablePort = await getFreeExposedPort(id, exposePort, dockerId, remoteIpAddress);
			if (availablePort.toString() !== exposePort.toString()) {
				throw { status: 500, message: `Port ${exposePort} is already in use.` };
			}
		}
	} else {
		const availablePort = await getFreeExposedPort(id, exposePort, dockerId, remoteIpAddress);
		if (availablePort.toString() !== exposePort.toString()) {
			throw { status: 500, message: `Port ${exposePort} is already in use.` };
		}
	}
}
export async function getFreeExposedPort(id, exposePort, dockerId, remoteIpAddress) {
	const { default: checkPort } = await import('is-port-reachable');
	const applicationUsed = await (
		await prisma.application.findMany({
			where: { exposePort: { not: null }, id: { not: id }, destinationDockerId: dockerId },
			select: { exposePort: true }
		})
	).map((a) => a.exposePort);
	const serviceUsed = await (
		await prisma.service.findMany({
			where: { exposePort: { not: null }, id: { not: id }, destinationDockerId: dockerId },
			select: { exposePort: true }
		})
	).map((a) => a.exposePort);
	const usedPorts = [...applicationUsed, ...serviceUsed];
	if (usedPorts.includes(exposePort)) {
		return false;
	}
	const found = await checkPort(exposePort, { host: remoteIpAddress || 'localhost' });
	if (!found) {
		return exposePort;
	}
	return false;
}
export function generateRangeArray(start, end) {
	return Array.from({ length: end - start }, (v, k) => k + start);
}
export async function getFreePublicPort(id, dockerId) {
	const { default: isReachable } = await import('is-port-reachable');
	const data = await prisma.setting.findFirst();
	const { minPort, maxPort } = data;
	const dbUsed = await (
		await prisma.database.findMany({
			where: { publicPort: { not: null }, id: { not: id }, destinationDockerId: dockerId },
			select: { publicPort: true }
		})
	).map((a) => a.publicPort);
	const wpFtpUsed = await (
		await prisma.wordpress.findMany({
			where: {
				ftpPublicPort: { not: null },
				id: { not: id },
				service: { destinationDockerId: dockerId }
			},
			select: { ftpPublicPort: true }
		})
	).map((a) => a.ftpPublicPort);
	const wpUsed = await (
		await prisma.wordpress.findMany({
			where: {
				mysqlPublicPort: { not: null },
				id: { not: id },
				service: { destinationDockerId: dockerId }
			},
			select: { mysqlPublicPort: true }
		})
	).map((a) => a.mysqlPublicPort);
	const minioUsed = await (
		await prisma.minio.findMany({
			where: {
				publicPort: { not: null },
				id: { not: id },
				service: { destinationDockerId: dockerId }
			},
			select: { publicPort: true }
		})
	).map((a) => a.publicPort);
	const usedPorts = [...dbUsed, ...wpFtpUsed, ...wpUsed, ...minioUsed];
	const range = generateRangeArray(minPort, maxPort);
	const availablePorts = range.filter((port) => !usedPorts.includes(port));
	for (const port of availablePorts) {
		const found = await isReachable(port, { host: 'localhost' });
		if (!found) {
			return port;
		}
	}
	return false;
}

export async function startTraefikTCPProxy(
	destinationDocker: any,
	id: string,
	publicPort: number,
	privatePort: number,
	type?: string
): Promise<{ stdout: string; stderr: string } | Error> {
	const { network, id: dockerId, remoteEngine } = destinationDocker;
	const container = `${id}-${publicPort}`;
	const found = await checkContainer({ dockerId, container, remove: true });
	const { ipv4, ipv6 } = await listSettings();

	let dependentId = id;
	if (type === 'wordpressftp') dependentId = `${id}-ftp`;
	const foundDependentContainer = await checkContainer({
		dockerId,
		container: dependentId,
		remove: true
	});
	try {
		if (foundDependentContainer && !found) {
			const { stdout: Config } = await executeDockerCmd({
				dockerId,
				command: `docker network inspect ${network} --format '{{json .IPAM.Config }}'`
			});

			const ip = JSON.parse(Config)[0].Gateway;
			let traefikUrl = otherTraefikEndpoint;
			if (remoteEngine) {
				let ip = null;
				if (isDev) {
					ip = getAPIUrl();
				} else {
					ip = `http://${ipv4 || ipv6}:3000`;
				}
				traefikUrl = `${ip}/webhooks/traefik/other.json`;
			}
			const tcpProxy = {
				version: '3.8',
				services: {
					[`${id}-${publicPort}`]: {
						container_name: container,
						image: defaultTraefikImage,
						command: [
							`--entrypoints.tcp.address=:${publicPort}`,
							`--entryPoints.tcp.forwardedHeaders.insecure=true`,
							`--providers.http.endpoint=${traefikUrl}?id=${id}&privatePort=${privatePort}&publicPort=${publicPort}&type=tcp&address=${dependentId}`,
							'--providers.http.pollTimeout=2s',
							'--log.level=error'
						],
						ports: [`${publicPort}:${publicPort}`],
						extra_hosts: ['host.docker.internal:host-gateway', `host.docker.internal: ${ip}`],
						volumes: ['/var/run/docker.sock:/var/run/docker.sock'],
						networks: ['coolify-infra', network]
					}
				},
				networks: {
					[network]: {
						external: false,
						name: network
					},
					'coolify-infra': {
						external: false,
						name: 'coolify-infra'
					}
				}
			};
			await fs.writeFile(`/tmp/docker-compose-${id}.yaml`, yaml.dump(tcpProxy));
			await executeDockerCmd({
				dockerId,
				command: `docker compose -f /tmp/docker-compose-${id}.yaml up -d`
			});
			await fs.rm(`/tmp/docker-compose-${id}.yaml`);
		}
		if (!foundDependentContainer && found) {
			await executeDockerCmd({
				dockerId,
				command: `docker stop -t 0 ${container} && docker rm ${container}`
			});
		}
	} catch (error) {
		return error;
	}
}

export async function getServiceFromDB({
	id,
	teamId
}: {
	id: string;
	teamId: string;
}): Promise<any> {
	const settings = await prisma.setting.findFirst();
	const body = await prisma.service.findFirst({
		where: { id, teams: { some: { id: teamId === '0' ? undefined : teamId } } },
		include: includeServices
	});
	let { type } = body;
	type = fixType(type);

	if (body?.serviceSecret.length > 0) {
		body.serviceSecret = body.serviceSecret.map((s) => {
			s.value = decrypt(s.value);
			return s;
		});
	}

	body[type] = { ...body[type], ...getUpdateableFields(type, body[type]) };
	return { ...body, settings };
}

export function getServiceImage(type: string): string {
	const found = supportedServiceTypesAndVersions.find((t) => t.name === type);
	if (found) {
		return found.baseImage;
	}
	return '';
}

export function getServiceImages(type: string): string[] {
	const found = supportedServiceTypesAndVersions.find((t) => t.name === type);
	if (found) {
		return found.images;
	}
	return [];
}

export function saveUpdateableFields(type: string, data: any) {
	const update = {};
	if (type && serviceFields[type]) {
		serviceFields[type].map((k) => {
			let temp = data[k.name];
			if (temp) {
				if (k.isEncrypted) {
					temp = encrypt(temp);
				}
				if (k.isLowerCase) {
					temp = temp.toLowerCase();
				}
				if (k.isNumber) {
					temp = Number(temp);
				}
				if (k.isBoolean) {
					temp = Boolean(temp);
				}
			}
			if (k.isNumber && temp === '') {
				temp = null;
			}
			update[k.name] = temp;
		});
	}
	return update;
}

export function getUpdateableFields(type: string, data: any) {
	const update = {};
	if (type && serviceFields[type]) {
		serviceFields[type].map((k) => {
			let temp = data[k.name];
			if (temp) {
				if (k.isEncrypted) {
					temp = decrypt(temp);
				}
				update[k.name] = temp;
			}
			update[k.name] = temp;
		});
	}
	return update;
}

export function fixType(type) {
	// Hack to fix the type case sensitivity...
	if (type === 'plausibleanalytics') type = 'plausibleAnalytics';
	if (type === 'meilisearch') type = 'meiliSearch';
	return type;
}

export const getServiceMainPort = (service: string) => {
	const serviceType = supportedServiceTypesAndVersions.find((s) => s.name === service);
	if (serviceType) {
		return serviceType.ports.main;
	}
	return null;
};

export function makeLabelForServices(type) {
	return [
		'coolify.managed=true',
		`coolify.version=${version}`,
		`coolify.type=service`,
		`coolify.service.type=${type}`
	];
}
export function errorHandler({
	status = 500,
	message = 'Unknown error.'
}: {
	status: number;
	message: string | any;
}) {
	if (message.message) message = message.message;
	throw { status, message };
}
export async function generateSshKeyPair(): Promise<{ publicKey: string; privateKey: string }> {
	return await new Promise((resolve, reject) => {
		forge.pki.rsa.generateKeyPair({ bits: 4096, workers: -1 }, function (err, keys) {
			if (keys) {
				resolve({
					publicKey: forge.ssh.publicKeyToOpenSSH(keys.publicKey),
					privateKey: forge.ssh.privateKeyToOpenSSH(keys.privateKey)
				});
			} else {
				reject(keys);
			}
		});
	});
}

export async function stopBuild(buildId, applicationId) {
	let count = 0;
	await new Promise<void>(async (resolve, reject) => {
		const { destinationDockerId, status } = await prisma.build.findFirst({
			where: { id: buildId }
		});
		const { id: dockerId } = await prisma.destinationDocker.findFirst({
			where: { id: destinationDockerId }
		});
		const interval = setInterval(async () => {
			try {
				if (status === 'failed' || status === 'canceled') {
					clearInterval(interval);
					return resolve();
				}
				if (count > 15) {
					clearInterval(interval);
					if (scheduler.workers.has('deployApplication')) {
						scheduler.workers.get('deployApplication').postMessage('cancel');
					}
					await cleanupDB(buildId, applicationId);
					return reject(new Error('Deployment canceled.'));
				}
				const { stdout: buildContainers } = await executeDockerCmd({
					dockerId,
					command: `docker container ls --filter "label=coolify.buildId=${buildId}" --format '{{json .}}'`
				});
				if (buildContainers) {
					const containersArray = buildContainers.trim().split('\n');
					for (const container of containersArray) {
						const containerObj = JSON.parse(container);
						const id = containerObj.ID;
						if (!containerObj.Names.startsWith(`${applicationId} `)) {
							await removeContainer({ id, dockerId });
							clearInterval(interval);
							if (scheduler.workers.has('deployApplication')) {
								scheduler.workers.get('deployApplication').postMessage('cancel');
							}
							await cleanupDB(buildId, applicationId);
							return resolve();
						}
					}
				}
				count++;
			} catch (error) {}
		}, 100);
	});
}

async function cleanupDB(buildId: string, applicationId: string) {
	const data = await prisma.build.findUnique({ where: { id: buildId } });
	if (data?.status === 'queued' || data?.status === 'running') {
		await prisma.build.update({ where: { id: buildId }, data: { status: 'canceled' } });
	}
	await saveBuildLog({ line: 'Deployment canceled.', buildId, applicationId });
}

export function convertTolOldVolumeNames(type) {
	if (type === 'nocodb') {
		return 'nc';
	}
}

export async function cleanupDockerStorage(dockerId, lowDiskSpace, force) {
	// Cleanup old coolify images
	try {
		let { stdout: images } = await executeDockerCmd({
			dockerId,
			command: `docker images coollabsio/coolify --filter before="coollabsio/coolify:${version}" -q | xargs -r`
		});

		images = images.trim();
		if (images) {
			await executeDockerCmd({ dockerId, command: `docker rmi -f ${images}" -q | xargs -r` });
		}
	} catch (error) {}
	if (lowDiskSpace || force) {
		if (isDev) {
			if (!force) console.log(`[DEV MODE] Low disk space: ${lowDiskSpace}`);
			return;
		}
		try {
			await executeDockerCmd({
				dockerId,
				command: `docker container prune -f --filter "label=coolify.managed=true"`
			});
		} catch (error) {}
		try {
			await executeDockerCmd({ dockerId, command: `docker image prune -f` });
		} catch (error) {}
		try {
			await executeDockerCmd({ dockerId, command: `docker image prune -a -f` });
		} catch (error) {}
		// Cleanup build caches
		try {
			await executeDockerCmd({ dockerId, command: `docker builder prune -a -f` });
		} catch (error) {}
	}
}

export function persistentVolumes(id, persistentStorage, config) {
	let volumeSet = new Set();
	if (Object.keys(config).length > 0) {
		for (const [key, value] of Object.entries(config)) {
			if (value.volumes) {
				for (const volume of value.volumes) {
					volumeSet.add(volume);
				}
			}
		}
	}
	const volumesArray = Array.from(volumeSet);
	const persistentVolume =
		persistentStorage?.map((storage) => {
			return `${id}${storage.path.replace(/\//gi, '-')}:${storage.path}`;
		}) || [];

	let volumes = [...persistentVolume];
	if (volumesArray) volumes = [...volumesArray, ...volumes];
	const composeVolumes =
		(volumes.length > 0 &&
			volumes.map((volume) => {
				return {
					[`${volume.split(':')[0]}`]: {
						name: volume.split(':')[0]
					}
				};
			})) ||
		[];

	const volumeMounts = Object.assign({}, ...composeVolumes) || {};
	return { volumeMounts };
}
export function defaultComposeConfiguration(network: string): any {
	return {
		networks: [network],
		restart: 'on-failure',
		deploy: {
			restart_policy: {
				condition: 'on-failure',
				delay: '5s',
				max_attempts: 10,
				window: '120s'
			}
		}
	};
}
export function decryptApplication(application: any) {
	if (application) {
		if (application?.gitSource?.githubApp?.clientSecret) {
			application.gitSource.githubApp.clientSecret =
				decrypt(application.gitSource.githubApp.clientSecret) || null;
		}
		if (application?.gitSource?.githubApp?.webhookSecret) {
			application.gitSource.githubApp.webhookSecret =
				decrypt(application.gitSource.githubApp.webhookSecret) || null;
		}
		if (application?.gitSource?.githubApp?.privateKey) {
			application.gitSource.githubApp.privateKey =
				decrypt(application.gitSource.githubApp.privateKey) || null;
		}
		if (application?.gitSource?.gitlabApp?.appSecret) {
			application.gitSource.gitlabApp.appSecret =
				decrypt(application.gitSource.gitlabApp.appSecret) || null;
		}
		if (application?.secrets.length > 0) {
			application.secrets = application.secrets.map((s: any) => {
				s.value = decrypt(s.value) || null;
				return s;
			});
		}

		return application;
	}
}<|MERGE_RESOLUTION|>--- conflicted
+++ resolved
@@ -720,26 +720,6 @@
 	return password;
 }
 
-<<<<<<< HEAD
-export function generateDatabaseConfiguration(
-	database: any,
-	arch: string
-):
-	| {
-			volume: string;
-			image: string;
-			command?: string;
-			ulimits: Record<string, unknown>;
-			privatePort: number;
-			environmentVariables: {
-				MYSQL_DATABASE: string;
-				MYSQL_PASSWORD: string;
-				MYSQL_ROOT_USER: string;
-				MYSQL_USER: string;
-				MYSQL_ROOT_PASSWORD: string;
-			};
-	  }
-=======
 type DatabaseConfiguration = {
 	volume: string;
 	image: string;
@@ -754,7 +734,6 @@
 		MYSQL_ROOT_PASSWORD: string;
 	};
 }
->>>>>>> ac72c19d
 	| {
 			volume: string;
 			image: string;
@@ -783,54 +762,6 @@
 			};
 	  }
 	| {
-<<<<<<< HEAD
-			volume: string;
-			image: string;
-			command?: string;
-			ulimits: Record<string, unknown>;
-			privatePort: number;
-			environmentVariables: {
-				POSTGRESQL_POSTGRES_PASSWORD: string;
-				POSTGRESQL_USERNAME: string;
-				POSTGRESQL_PASSWORD: string;
-				POSTGRESQL_DATABASE: string;
-			};
-	  }
-	| {
-			volume: string;
-			image: string;
-			command?: string;
-			ulimits: Record<string, unknown>;
-			privatePort: number;
-			environmentVariables: {
-				POSTGRES_USER: string;
-				POSTGRES_PASSWORD: string;
-				POSTGRES_DB: string;
-			};
-	  }
-	| {
-			volume: string;
-			image: string;
-			command?: string;
-			ulimits: Record<string, unknown>;
-			privatePort: number;
-			environmentVariables: {
-				REDIS_AOF_ENABLED: string;
-				REDIS_PASSWORD: string;
-			};
-	  }
-	| {
-			volume: string;
-			image: string;
-			command?: string;
-			ulimits: Record<string, unknown>;
-			privatePort: number;
-			environmentVariables: {
-				COUCHDB_PASSWORD: string;
-				COUCHDB_USER: string;
-			};
-	  } {
-=======
 		volume: string;
 		image: string;
 		command?: string;
@@ -882,7 +813,6 @@
 		};
 	}
 export function generateDatabaseConfiguration(database: any, arch: string): DatabaseConfiguration {
->>>>>>> ac72c19d
 	const {
 		id,
 		dbUser,
@@ -1005,9 +935,6 @@
 		if (isARM(arch)) {
 			configuration.volume = `${id}-${type}-data:/opt/couchdb/data`;
 		}
-<<<<<<< HEAD
-		return configuration;
-=======
 		return configuration
 	} else if (type === 'edgedb') {
 		const configuration: DatabaseConfiguration = {
@@ -1023,7 +950,6 @@
 			ulimits: {}
 		};
 		return configuration
->>>>>>> ac72c19d
 	}
 }
 export function isARM(arch: string) {
