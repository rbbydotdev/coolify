--- conflicted
+++ resolved
@@ -5,11 +5,7 @@
     'disabled' => false,
     'instantSave' => false,
     'value' => null,
-<<<<<<< HEAD
-    'domValue' => null,
-=======
     'checked' => false,
->>>>>>> 6aa87116
     'hideLabel' => false,
     'fullWidth' => false,
 ])
@@ -35,15 +31,9 @@
     @endif
     <input @disabled($disabled) type="checkbox" {{ $attributes->merge(['class' => $defaultClass]) }}
         @if ($instantSave) wire:loading.attr="disabled" wire:click='{{ $instantSave === 'instantSave' || $instantSave == '1' ? 'instantSave' : $instantSave }}'
-<<<<<<< HEAD
-       wire:model="{{ $id }}" @else wire:model="{{ $value ?? $id }}" @endif
-       @if ($domValue) value="{{ $domValue }}" @endif
-    />
-=======
         @if ($checked) checked @endif
     wire:model={{ $id }} @else wire:model={{ $value ?? $id }} @endif />
     @if (!$hideLabel)
         </label>
     @endif
->>>>>>> 6aa87116
 </div>