--- conflicted
+++ resolved
@@ -12,11 +12,8 @@
 	import { del } from '$lib/api';
 	import CopyPasswordField from '$lib/components/CopyPasswordField.svelte';
 	import { errorNotification } from '$lib/form';
-<<<<<<< HEAD
 	import { t } from '$lib/translations';
-=======
 	import { toast } from '@zerodevx/svelte-toast';
->>>>>>> 201fa82e
 	import { createEventDispatcher } from 'svelte';
 	import { saveSecret } from './utils';
 
