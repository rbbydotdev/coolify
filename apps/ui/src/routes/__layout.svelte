<script context="module" lang="ts">
	import type { Load } from '@sveltejs/kit';
	export const load: Load = async ({ url }) => {
		const baseSettings = await get('/base');
		try {
			if (Cookies.get('token')) {
				const response = await get(`/user`);
				return {
					props: {
						...response,
						baseSettings
					},
					stuff: {
						...response
					}
				};
			} else {
				if (url.pathname !== '/login' && url.pathname !== '/register') {
					return {
						status: 302,
						redirect: '/login',
						props: {
							baseSettings
						}
					};
				}
				return {
					props: {
						baseSettings
					}
				};
			}
		} catch (error: any) {
			if (error?.code?.startsWith('FAST_JWT') || error.status === 401) {
				Cookies.remove('token');
				if (url.pathname !== '/login') {
					return {
						status: 302,
						redirect: '/login',
						props: {
							baseSettings
						}
					};
				}
			}
			if (url.pathname !== '/login') {
				return {
					status: 302,
					redirect: '/login',
					props: {
						baseSettings
					}
				};
			}
			return {
				status: 500,
				error: new Error(error),
				props: {
					baseSettings
				}
			};
		}
	};
</script>

<script lang="ts">
	export let settings: any;
	export let sentryDSN: any;
	export let baseSettings: any;
	export let pendingInvitations: any = 0;

	$appSession.isRegistrationEnabled = baseSettings.isRegistrationEnabled;
	$appSession.ipv4 = baseSettings.ipv4;
	$appSession.ipv6 = baseSettings.ipv6;
	$appSession.version = baseSettings.version;
	$appSession.whiteLabeled = baseSettings.whiteLabeled;
	$appSession.whiteLabeledDetails.icon = baseSettings.whiteLabeledIcon;
	$appSession.isARM = baseSettings.isARM;

	$appSession.pendingInvitations = pendingInvitations;

	export let userId: string;
	export let teamId: string;
	export let permission: string;
	export let isAdmin: boolean;

	import { status, io } from '$lib/store';
	import '../tailwind.css';
	import Cookies from 'js-cookie';
	import { fade } from 'svelte/transition';
	import { navigating, page } from '$app/stores';

	import { get } from '$lib/api';
	import UpdateAvailable from '$lib/components/UpdateAvailable.svelte';
	import PageLoader from '$lib/components/PageLoader.svelte';
	import { errorNotification } from '$lib/common';
	import { appSession } from '$lib/store';
	import Toasts from '$lib/components/Toasts.svelte';
	import Tooltip from '$lib/components/Tooltip.svelte';
	import { onMount } from 'svelte';
	import LocalePicker from '$lib/components/LocalePicker.svelte';
	import * as Sentry from '@sentry/svelte';
	import { BrowserTracing } from '@sentry/tracing';
	import { dev } from '$app/env';

	if (userId) $appSession.userId = userId;
	if (teamId) $appSession.teamId = teamId;
	if (permission) $appSession.permission = permission;
	if (isAdmin) $appSession.isAdmin = isAdmin;
	// if (settings?.doNotTrack === false) {
	// 	Sentry.init({
	// 		dsn: sentryDSN,
	// 		environment: dev ? 'development' : 'production',
	// 		integrations: [new BrowserTracing()],
	// 		release: $appSession.version?.toString(),
	// 		tracesSampleRate: 0.2
	// 	});
	// }
	async function logout() {
		try {
			Cookies.remove('token');
			return window.location.replace('/login');
		} catch (error) {
			return errorNotification(error);
		}
	}
	onMount(async () => {
		if ($appSession.userId) {
			io.connect();
			io.on('start-service', (message) => {
				const { serviceId, state } = message;
				$status.service.startup[serviceId] = state;
				if (state === 0 || state === 1) {
					delete $status.service.startup[serviceId];
				}
			});
		}
	});

	let sidedrawerToggler: HTMLInputElement;

	const closeDrawer = () => (sidedrawerToggler.checked = false);
</script>

<svelte:head>
	{#if !$appSession.whiteLabeled}
		<title>Coolify</title>
		<link rel="icon" href="/favicon.png" />
	{:else if $appSession.whiteLabeledDetails.icon}
		<title>Coolify</title>
		<link rel="icon" href={$appSession.whiteLabeledDetails.icon} />
	{/if}
</svelte:head>
<Toasts />
{#if $navigating}
	<div out:fade={{ delay: 100 }}>
		<PageLoader />
	</div>
{/if}

<div class="drawer">
	<input id="main-drawer" type="checkbox" class="drawer-toggle" bind:this={sidedrawerToggler} />
	<div class="drawer-content">
		{#if $appSession.userId}
			<Tooltip triggeredBy="#dashboard" placement="right" color="bg-pink-500">Dashboard</Tooltip>
			<Tooltip triggeredBy="#servers" placement="right" color="bg-sky-500">Servers</Tooltip>
			<Tooltip triggeredBy="#iam" placement="right" color="bg-iam">IAM</Tooltip>
			<Tooltip triggeredBy="#settings" placement="right" color="bg-settings text-black"
				>Settings</Tooltip
			>
			<Tooltip triggeredBy="#logout" placement="right" color="bg-red-600">Logout</Tooltip>
			<nav class="nav-main hidden lg:block z-20">
				<div class="flex h-screen w-full flex-col items-center transition-all duration-100">
					{#if !$appSession.whiteLabeled}
						<div class="mb-2 mt-4 h-10 w-10">
							<img src="/favicon.png" alt="coolLabs logo" />
						</div>
					{:else if $appSession.whiteLabeledDetails.icon}
						<div class="mb-2 mt-4 h-10 w-10">
							<img src={$appSession.whiteLabeledDetails.icon} alt="White labeled logo" />
						</div>
					{/if}
					<div class="flex flex-col space-y-2 py-2" class:mt-2={$appSession.whiteLabeled}>
						<a
							id="dashboard"
							sveltekit:prefetch
							href="/"
							class="icons hover:text-pink-500"
							class:text-pink-500={$page.url.pathname === '/'}
							class:bg-coolgray-500={$page.url.pathname === '/'}
							class:bg-coolgray-200={!($page.url.pathname === '/')}
						>
							<svg
								xmlns="http://www.w3.org/2000/svg"
								class="h-9 w-9"
								viewBox="0 0 24 24"
								stroke-width="1.5"
								stroke="currentColor"
								fill="none"
								stroke-linecap="round"
								stroke-linejoin="round"
							>
								<path stroke="none" d="M0 0h24v24H0z" fill="none" />
								<path
									d="M19 8.71l-5.333 -4.148a2.666 2.666 0 0 0 -3.274 0l-5.334 4.148a2.665 2.665 0 0 0 -1.029 2.105v7.2a2 2 0 0 0 2 2h12a2 2 0 0 0 2 -2v-7.2c0 -.823 -.38 -1.6 -1.03 -2.105"
								/>
								<path d="M16 15c-2.21 1.333 -5.792 1.333 -8 0" />
							</svg>
						</a>
						{#if $appSession.teamId === '0'}
							<a
								id="servers"
								sveltekit:prefetch
								href="/servers"
								class="icons hover:text-sky-500"
								class:text-sky-500={$page.url.pathname === '/servers'}
								class:bg-coolgray-500={$page.url.pathname === '/servers'}
								class:bg-coolgray-200={!($page.url.pathname === '/servers')}
							>
								<svg
									xmlns="http://www.w3.org/2000/svg"
									class="w-8 h-8 mx-auto"
									viewBox="0 0 24 24"
									stroke-width="1.5"
									stroke="currentColor"
									fill="none"
									stroke-linecap="round"
									stroke-linejoin="round"
								>
									<path stroke="none" d="M0 0h24v24H0z" fill="none" />
									<rect x="3" y="4" width="18" height="8" rx="3" />
									<rect x="3" y="12" width="18" height="8" rx="3" />
									<line x1="7" y1="8" x2="7" y2="8.01" />
									<line x1="7" y1="16" x2="7" y2="16.01" />
								</svg>
							</a>
						{/if}
					</div>
					<div class="flex-1" />
					<div class="lg:block hidden">
						<UpdateAvailable />
					</div>
					<div class="flex flex-col space-y-2 py-2">
						<a
							id="iam"
							sveltekit:prefetch
							href={$appSession.pendingInvitations.length > 0 ? '/iam/pending' : '/iam'}
							class="icons hover:text-iam indicator"
							class:text-iam={$page.url.pathname.startsWith('/iam')}
							class:bg-coolgray-500={$page.url.pathname.startsWith('/iam')}
						>
							{#if $appSession.pendingInvitations.length > 0}
								<span class="indicator-item rounded-full badge badge-primary mr-2"
									>{pendingInvitations.length}</span
								>
							{/if}<svg
								xmlns="http://www.w3.org/2000/svg"
								viewBox="0 0 24 24"
								class="h-9 w-9"
								stroke-width="1.5"
								stroke="currentColor"
								fill="none"
								stroke-linecap="round"
								stroke-linejoin="round"
							>
								<path stroke="none" d="M0 0h24v24H0z" fill="none" />
								<circle cx="9" cy="7" r="4" />
								<path d="M3 21v-2a4 4 0 0 1 4 -4h4a4 4 0 0 1 4 4v2" />
								<path d="M16 3.13a4 4 0 0 1 0 7.75" />
								<path d="M21 21v-2a4 4 0 0 0 -3 -3.85" />
							</svg>
						</a>
						<a
							id="settings"
							sveltekit:prefetch
							href={$appSession.teamId === '0' ? '/settings/coolify' : '/settings/docker'}
							class="icons hover:text-settings"
							class:text-settings={$page.url.pathname.startsWith('/settings')}
							class:bg-coolgray-500={$page.url.pathname.startsWith('/settings')}
						>
							<svg
								xmlns="http://www.w3.org/2000/svg"
								viewBox="0 0 24 24"
								class="h-9 w-9"
								stroke-width="1.5"
								stroke="currentColor"
								fill="none"
								stroke-linecap="round"
								stroke-linejoin="round"
							>
								<path stroke="none" d="M0 0h24v24H0z" fill="none" />
								<path
									d="M10.325 4.317c.426 -1.756 2.924 -1.756 3.35 0a1.724 1.724 0 0 0 2.573 1.066c1.543 -.94 3.31 .826 2.37 2.37a1.724 1.724 0 0 0 1.065 2.572c1.756 .426 1.756 2.924 0 3.35a1.724 1.724 0 0 0 -1.066 2.573c.94 1.543 -.826 3.31 -2.37 2.37a1.724 1.724 0 0 0 -2.572 1.065c-.426 1.756 -2.924 1.756 -3.35 0a1.724 1.724 0 0 0 -2.573 -1.066c-1.543 .94 -3.31 -.826 -2.37 -2.37a1.724 1.724 0 0 0 -1.065 -2.572c-1.756 -.426 -1.756 -2.924 0 -3.35a1.724 1.724 0 0 0 1.066 -2.573c-.94 -1.543 .826 -3.31 2.37 -2.37c1 .608 2.296 .07 2.572 -1.065z"
								/>
								<circle cx="12" cy="12" r="3" />
							</svg>
						</a>
						<a
							id="documentation"
							sveltekit:prefetch
							href="https://docs.coollabs.io/coolify/"
							target="_blank"
							rel="noopener noreferrer"
							class="icons hover:text-info"
						>
							<svg
								xmlns="http://www.w3.org/2000/svg"
								fill="none"
								viewBox="0 0 24 24"
								stroke-width="1.5"
								stroke="currentColor"
								class="w-9 h-9"
							>
								<path
									stroke-linecap="round"
									stroke-linejoin="round"
									d="M12 6.042A8.967 8.967 0 006 3.75c-1.052 0-2.062.18-3 .512v14.25A8.987 8.987 0 016 18c2.305 0 4.408.867 6 2.292m0-14.25a8.966 8.966 0 016-2.292c1.052 0 2.062.18 3 .512v14.25A8.987 8.987 0 0018 18a8.967 8.967 0 00-6 2.292m0-14.25v14.25"
								/>
							</svg>
						</a>

						<!-- svelte-ignore a11y-click-events-have-key-events -->
						<div
							id="logout"
							class="icons bg-coolgray-200 hover:text-error cursor-pointer"
							on:click={logout}
						>
							<svg
								xmlns="http://www.w3.org/2000/svg"
								class="ml-1 h-8 w-8"
								viewBox="0 0 24 24"
								stroke-width="1.5"
								stroke="currentColor"
								fill="none"
								stroke-linecap="round"
								stroke-linejoin="round"
							>
								<path stroke="none" d="M0 0h24v24H0z" fill="none" />
								<path
									d="M14 8v-2a2 2 0 0 0 -2 -2h-7a2 2 0 0 0 -2 2v12a2 2 0 0 0 2 2h7a2 2 0 0 0 2 -2v-2"
								/>
								<path d="M7 12h14l-3 -3m0 6l3 -3" />
							</svg>
						</div>
						<!-- <div class="lg:block">
							<LocalePicker/>
						</div> -->
						<div
							class="w-full text-center font-bold text-stone-400 hover:bg-coolgray-200 hover:text-white"
						>
							<a
								class="text-[10px] no-underline"
								href={`https://github.com/coollabsio/coolify/releases/tag/v${$appSession.version}`}
								target="_blank noreferrer">v{$appSession.version}</a
							>
						</div>
					</div>
				</div>
			</nav>
			{#if $appSession.whiteLabeled}
				<span class="fixed bottom-0 left-[50px] z-50 m-2 px-4 text-xs text-stone-700"
					>Powered by <a href="https://coolify.io" target="_blank noreferrer">Coolify</a></span
				>
			{/if}
		{/if}
		<div
			class="navbar lg:hidden space-x-2 flex flex-row justify-between bg-coollabs"
			class:hidden={!$appSession.userId}
		>
			<div>
				<label for="main-drawer" class="drawer-button btn btn-square btn-ghost flex-col">
					<span class="burger bg-white" />
					<span class="burger bg-white" />
					<span class="burger bg-white" />
				</label>
				<div class="prose flex flex-row justify-between space-x-1 w-full items-center pr-3">
					{#if !$appSession.whiteLabeled}
						<h3 class="mb-0 text-white">Coolify</h3>
					{/if}
				</div>
			</div>
			<!-- <LocalePicker /> -->
		</div>
		<main>
			<div class={$appSession.userId ? 'lg:pl-16' : null}>
				<slot />
			</div>
		</main>
	</div>
	<div class="drawer-side">
		<label for="main-drawer" class="drawer-overlay w-full" />
		<ul class="menu bg-coolgray-200 w-60 p-2  space-y-3 pt-4 ">
			<li>
				<a
					class="no-underline icons hover:text-white hover:bg-pink-500"
					sveltekit:prefetch
					href="/"
					class:bg-pink-500={$page.url.pathname === '/'}
					on:click={closeDrawer}
				>
					<svg
						xmlns="http://www.w3.org/2000/svg"
						class="h-8 w-8"
						viewBox="0 0 24 24"
						stroke-width="1.5"
						stroke="currentColor"
						fill="none"
						stroke-linecap="round"
						stroke-linejoin="round"
					>
						<path stroke="none" d="M0 0h24v24H0z" fill="none" />
						<path
							d="M19 8.71l-5.333 -4.148a2.666 2.666 0 0 0 -3.274 0l-5.334 4.148a2.665 2.665 0 0 0 -1.029 2.105v7.2a2 2 0 0 0 2 2h12a2 2 0 0 0 2 -2v-7.2c0 -.823 -.38 -1.6 -1.03 -2.105"
						/>
						<path d="M16 15c-2.21 1.333 -5.792 1.333 -8 0" />
					</svg>
					Dashboard
				</a>
			</li>

			<li>
				<a
					id="servers"
					class="no-underline icons hover:text-white hover:bg-sky-500"
					sveltekit:prefetch
					href="/servers"
					class:bg-sky-500={$page.url.pathname.startsWith('/servers')}
					on:click={closeDrawer}
				>
					<svg
						xmlns="http://www.w3.org/2000/svg"
						class="w-8 h-8"
						viewBox="0 0 24 24"
						stroke-width="1.5"
						stroke="currentColor"
						fill="none"
						stroke-linecap="round"
						stroke-linejoin="round"
					>
						<path stroke="none" d="M0 0h24v24H0z" fill="none" />
						<rect x="3" y="4" width="18" height="8" rx="3" />
						<rect x="3" y="12" width="18" height="8" rx="3" />
						<line x1="7" y1="8" x2="7" y2="8.01" />
						<line x1="7" y1="16" x2="7" y2="16.01" />
					</svg>
					Servers
				</a>
			</li>
			<li>
				<a
					class="no-underline icons hover:text-white hover:bg-iam"
					href="/iam"
					class:bg-iam={$page.url.pathname.startsWith('/iam')}
					on:click={closeDrawer}
					><svg
						xmlns="http://www.w3.org/2000/svg"
						viewBox="0 0 24 24"
						class="h-8 w-8"
						stroke-width="1.5"
						stroke="currentColor"
						fill="none"
						stroke-linecap="round"
						stroke-linejoin="round"
					>
						<path stroke="none" d="M0 0h24v24H0z" fill="none" />
						<circle cx="9" cy="7" r="4" />
						<path d="M3 21v-2a4 4 0 0 1 4 -4h4a4 4 0 0 1 4 4v2" />
						<path d="M16 3.13a4 4 0 0 1 0 7.75" />
						<path d="M21 21v-2a4 4 0 0 0 -3 -3.85" />
					</svg>
					IAM {#if $appSession.pendingInvitations.length > 0}
						<span class="indicator-item rounded-full badge badge-primary"
							>{pendingInvitations.length}</span
						>
					{/if}
				</a>
			</li>
			<li>
				<a
					class="no-underline icons hover:text-black hover:bg-settings"
					href={$appSession.teamId === '0' ? '/settings/coolify' : '/settings/ssh'}
					class:bg-settings={$page.url.pathname.startsWith('/settings')}
					class:text-black={$page.url.pathname.startsWith('/settings')}
					on:click={closeDrawer}
				>
					<svg
						xmlns="http://www.w3.org/2000/svg"
						viewBox="0 0 24 24"
						class="h-8 w-8"
						stroke-width="1.5"
						stroke="currentColor"
						fill="none"
						stroke-linecap="round"
						stroke-linejoin="round"
					>
						<path stroke="none" d="M0 0h24v24H0z" fill="none" />
						<path
							d="M10.325 4.317c.426 -1.756 2.924 -1.756 3.35 0a1.724 1.724 0 0 0 2.573 1.066c1.543 -.94 3.31 .826 2.37 2.37a1.724 1.724 0 0 0 1.065 2.572c1.756 .426 1.756 2.924 0 3.35a1.724 1.724 0 0 0 -1.066 2.573c.94 1.543 -.826 3.31 -2.37 2.37a1.724 1.724 0 0 0 -2.572 1.065c-.426 1.756 -2.924 1.756 -3.35 0a1.724 1.724 0 0 0 -2.573 -1.066c-1.543 .94 -3.31 -.826 -2.37 -2.37a1.724 1.724 0 0 0 -1.065 -2.572c-1.756 -.426 -1.756 -2.924 0 -3.35a1.724 1.724 0 0 0 1.066 -2.573c-.94 -1.543 .826 -3.31 2.37 -2.37c1 .608 2.296 .07 2.572 -1.065z"
						/>
						<circle cx="12" cy="12" r="3" />
					</svg>
					Settings
				</a>
			</li>
<<<<<<< HEAD
=======
			<li>
				<a
					class="no-underline icons hover:text-white hover:bg-info"
					href="https://docs.coollabs.io/coolify/"
					target="_blank"
					rel="noreferrer external"
				>
					<svg
						xmlns="http://www.w3.org/2000/svg"
						fill="none"
						viewBox="0 0 24 24"
						stroke-width="1.5"
						stroke="currentColor"
						class="w-8 h-8"
					>
						<path
							stroke-linecap="round"
							stroke-linejoin="round"
							d="M12 6.042A8.967 8.967 0 006 3.75c-1.052 0-2.062.18-3 .512v14.25A8.987 8.987 0 016 18c2.305 0 4.408.867 6 2.292m0-14.25a8.966 8.966 0 016-2.292c1.052 0 2.062.18 3 .512v14.25A8.987 8.987 0 0018 18a8.967 8.967 0 00-6 2.292m0-14.25v14.25"
						/>
					</svg>
					Documentation
				</a>
			</li>
>>>>>>> a422d022
			<li class="flex-1 bg-transparent" />
			<div class="block lg:hidden">
				<UpdateAvailable />
			</div>
			<li>
				<!-- svelte-ignore a11y-click-events-have-key-events -->
				<div class="no-underline icons hover:bg-error" on:click={logout}>
					<svg
						xmlns="http://www.w3.org/2000/svg"
						class="ml-1 h-8 w-8"
						viewBox="0 0 24 24"
						stroke-width="1.5"
						stroke="currentColor"
						fill="none"
						stroke-linecap="round"
						stroke-linejoin="round"
					>
						<path stroke="none" d="M0 0h24v24H0z" fill="none" />
						<path
							d="M14 8v-2a2 2 0 0 0 -2 -2h-7a2 2 0 0 0 -2 2v12a2 2 0 0 0 2 2h7a2 2 0 0 0 2 -2v-2"
						/>
						<path d="M7 12h14l-3 -3m0 6l3 -3" />
					</svg>
					<div class="-ml-1">Logout</div>
				</div>
			</li>
			<li class="w-full">
				<a
					class="text-xs hover:bg-coolgray-200 no-underline hover:text-white text-right"
					href={`https://github.com/coollabsio/coolify/releases/tag/v${$appSession.version}`}
					target="_blank noreferrer">v{$appSession.version}</a
				>
			</li>
		</ul>
	</div>
</div><|MERGE_RESOLUTION|>--- conflicted
+++ resolved
@@ -502,8 +502,6 @@
 					Settings
 				</a>
 			</li>
-<<<<<<< HEAD
-=======
 			<li>
 				<a
 					class="no-underline icons hover:text-white hover:bg-info"
@@ -528,7 +526,6 @@
 					Documentation
 				</a>
 			</li>
->>>>>>> a422d022
 			<li class="flex-1 bg-transparent" />
 			<div class="block lg:hidden">
 				<UpdateAvailable />
