--- conflicted
+++ resolved
@@ -26,11 +26,8 @@
 	import { getDomain } from '$lib/components/common';
 	import { page } from '$app/stores';
 	import { get } from '$lib/api';
-<<<<<<< HEAD
 	import { t } from '$lib/translations';
-=======
 	import ServiceLinks from '$lib/components/ServiceLinks.svelte';
->>>>>>> 305fab48
 
 	const { id } = $page.params;
 
@@ -40,23 +37,14 @@
 	}
 </script>
 
-<<<<<<< HEAD
-<div class="flex space-x-1 p-6 font-bold">
-	<div class="mr-4 text-2xl tracking-tight">
-		{$t('application.secret')}
-		{#if service.fqdn}
-			<a href={service.fqdn} target="_blank">{getDomain(service.fqdn)}</a>
-		{/if}
-=======
 <div
 	class="flex items-center space-x-2 p-5 px-6 font-bold"
 	class:p-5={service.fqdn}
 	class:p-6={!service.fqdn}
 >
 	<div class="-mb-5 flex-col">
-		<div class="md:max-w-64 truncate text-base tracking-tight md:text-2xl lg:block">Secrets</div>
+		<div class="md:max-w-64 truncate text-base tracking-tight md:text-2xl lg:block">{$t('application.secret')}</div>
 		<span class="text-xs">{service.name}</span>
->>>>>>> 305fab48
 	</div>
 	{#if service.fqdn}
 		<a
