--- conflicted
+++ resolved
@@ -1315,18 +1315,11 @@
         $workdir = rtrim($this->base_directory, '/');
         $composeFile = $this->docker_compose_location;
         $fileList = collect([".$workdir$composeFile"]);
-<<<<<<< HEAD
-        // if ($composeFile !== $prComposeFile) {
-        //     $fileList->push(".$prComposeFile");
-        // }
-
         $gitRemoteStatus = $this->getGitRemoteStatus(deployment_uuid: $uuid);
         if (! $gitRemoteStatus['is_accessible']) {
             throw new \RuntimeException("Failed to read Git source:\n\n{$gitRemoteStatus['error']}");
         }
 
-=======
->>>>>>> 923cfd12
         $commands = collect([
             "rm -rf /tmp/{$uuid}",
             "mkdir -p /tmp/{$uuid}",
